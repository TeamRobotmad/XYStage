import asyncio
import os
import time
from math import cos, pi

import settings
import vfs
from app_components.notification import Notification
from app_components.tokens import label_font_size, twentyfour_pt, clear_background, button_labels
from app_components import Menu
from events.input import BUTTON_TYPES, Button, Buttons, ButtonUpEvent
from frontboards.twentyfour import BUTTONS
from machine import I2C
from system.eventbus import eventbus
from system.hexpansion.events import (HexpansionInsertionEvent,
                                      HexpansionRemovalEvent)
from system.hexpansion.header import HexpansionHeader
from system.hexpansion.util import get_hexpansion_block_devices
from system.patterndisplay.events import PatternDisable, PatternEnable
from system.scheduler import scheduler
from system.scheduler.events import (RequestForegroundPopEvent,
                                     RequestForegroundPushEvent)
from tildagonos import tildagonos

import app

from .utils import chain, draw_logo_animated

# Hard coded to talk to EEPROMs on address 0x50 - because we know that is what is on the HexDrive Hexpansion
# makes it a lot more efficient than scanning the I2C bus for devices and working out what they are

CURRENT_APP_VERSION = 4 # HEXDRIVE.PY Integer Version Number - checked against the EEPROM app.py version to determine if it needs updating

_APP_VERSION = "1.2" # BadgeBot App Version Number

# If you change the URL then you will need to regenerate the QR code
_QR_CODE = [0x1fcf67f, 
            0x104cc41, 
            0x174975d, 
            0x1744e5d, 
            0x175d45d, 
            0x104ea41, 
            0x1fd557f, 
            0x001af00, 
            0x04735f7, 
            0x1070c97, 
            0x1c23ae9, 
            0x08ce9bd, 
            0x1af3160, 
            0x1270a80,
            0x1cc3549,
            0x097ef36,
            0x03ff5e9,
            0x1b18300,
            0x1b5a37f,
            0x0313b41,
            0x03f3d5d,
            0x078b65d,
            0x111e35d,
            0x0b57141,
            0x18bbd7f]

# Screen positioning for movement sequence text
H_START = -78
V_START = -58
_BRIGHTNESS = 1.0

# Motor Driver - Defaults
_MAX_POWER = 65535
_POWER_STEP_PER_TICK = 7500  # effectively the acceleration

# Servo Tester - Defaults
_SERVO_DEFAULT_STEP    = 10         # us per step    
_SERVO_DEFAULT_CENTRE  = 1500       # us
<<<<<<< HEAD
_SERVO_DEFAULT_RANGE   = 1000       # +/- 500us from centre
_SERVO_DEFAULT_RATE    = 25         # *10us per s
_SERVO_DEFAULT_MODE    = 0          # Off
_SERVO_DEFAULT_PERIOD  = 20         # ms    
_SERVO_MAX_RATE        = 1000       # *10us per s
_SERVO_MIN_RATE        = 1          # *10us per s
_SERVO_MAX_TRIM        = 1000       # us
=======
_SERVO_DEFAULT_RANGE   = 500        # +/- 500us from centre
_SERVO_DEFAULT_RATE    = 250        # us per s
_SERVO_DEFAULT_MODE    = 0          # Off    
_SERVO_MAX_RATE        = 10000      # us per s
_SERVO_MIN_RATE        = 25         # us per s
_SERVO_RATE_STEP       = 25         # us per s
>>>>>>> dfd7092a

# Timings
_TICK_MS       =  10        # Smallest unit of change for power, in ms
_USER_DRIVE_MS =  50        # User specifed drive durations, in ms
_USER_TURN_MS  =  20        # User specifed turn durations, in ms
_LONG_PRESS_MS = 750        # Time for long button press to register, in ms
_RUN_COUNTDOWN_MS = 5000    # Time after running program until drive starts, in ms
_AUTO_REPEAT_MS = 200       # Time between auto-repeats, in ms
<<<<<<< HEAD
_AUTO_REPEAT_COUNT_THRES = 10 # Number of auto-repeats before increasing level
_AUTO_REPEAT_SPEED_LEVEL_MAX = 4  # Maximum level of auto-repeat speed increases
_AUTO_REPEAT_LEVEL_MAX = 3  # Maximum level of auto-repeat digit increases
=======
_AUTO_REPEAT_COUNT_THRES = 5 # Number of auto-repeats before increasing level
_AUTO_REPEAT_LEVEL_MAX = 3  # Maximum level of auto-repeat
>>>>>>> dfd7092a

# App states
STATE_INIT = -1
STATE_WARNING = 0
STATE_MENU = 1
STATE_HELP = 2
STATE_RECEIVE_INSTR = 3
STATE_COUNTDOWN = 4
STATE_RUN = 5
STATE_DONE = 6
STATE_WAIT = 7            # Between Hexpansion initialisation and upgrade steps  
STATE_DETECTED = 8        # Hexpansion ready for EEPROM initialisation
STATE_UPGRADE = 9         # Hexpansion ready for EEPROM upgrade
STATE_ERASE = 10          # Hexpansion ready for EEPROM erase
STATE_PROGRAMMING = 11    # Hexpansion EEPROM programming
STATE_REMOVED = 12        # Hexpansion removed
STATE_ERROR = 13          # Hexpansion error
STATE_MESSAGE = 14        # Message display
STATE_LOGO = 15           # Logo display
STATE_SERVO = 16          # Servo test
STATE_SETTINGS = 17       # Edit Settings

# App states where user can minimise app
_MINIMISE_VALID_STATES = [0, 1, 7, 12, 13, 14, 15]
_LED_CONTROL_STATES    = [0, 3, 4, 5, 6, 12, 13, 14, 15]

# HexDrive Hexpansion constants
_EEPROM_ADDR  = 0x50
_EEPROM_NUM_ADDRESS_BYTES = 2
_EEPROM_PAGE_SIZE = 32
_EEPROM_TOTAL_SIZE = 64 * 1024 // 8
_HEXDRIVE_VID = 0xCAFE
_HEXDRIVE_PID = 0xCBCB

#Misceallaneous Settings
_LOGGING = False
_ERASE_EEPROM = 0   # Slot for user to set if they want to erase EEPROMs on HexDrives

# 
_main_menu_items = ["Motor Moves", "Servo Test", "Settings", "About"]
<<<<<<< HEAD
=======
#_settings_menu_items = ["Servo Range"]
>>>>>>> dfd7092a

class BadgeBotApp(app.App):
    def __init__(self):
        super().__init__()
        # UI Button Controls
        self.button_states = Buttons(self)
        self.last_press: Button = BUTTON_TYPES["CANCEL"]
        self.long_press_delta = 0
        self._auto_repeat_intervals = [ _AUTO_REPEAT_MS, _AUTO_REPEAT_MS//2, _AUTO_REPEAT_MS//4, _AUTO_REPEAT_MS//8, _AUTO_REPEAT_MS//16] # at the top end the loop is unlikley to cycle this fast
        self._auto_repeat = 0
        self._auto_repeat_count = 0
        self._auto_repeat_level = 0

        # UI Feature Controls
        self._refresh = True
        self.rpm = 5                    # logo rotation speed in RPM
        self._animation_counter = 0
        self._pattern_status = True     # True = Pattern Enabled, False = Pattern Disabled
        self.qr_code = _QR_CODE
        self.b_msg = f"BadgeBot V{_APP_VERSION}"
        self.t_msg = "RobotMad"
        self.is_scroll = False
        self.scroll_offset = 0
        self.notification = None
        self.error_message = []
        self.current_menu = None
        self.menu = None

        # BadgeBot Control Sequence Variables
        self.run_countdown_elapsed_ms = 0
        self.instructions = []
        self.current_instruction = None
        self.current_power_duration = ((0,0,0,0), 0)
        self.power_plan_iter = iter([])

        # Settings
        self._settings = {}
        self._settings['acceleration']  = MySetting(self._settings, _POWER_STEP_PER_TICK, 1, 65535)
        self._settings['max_power']     = MySetting(self._settings, _MAX_POWER, 1000, 65535)
        self._settings['drive_step_ms'] = MySetting(self._settings, _USER_DRIVE_MS, 5, 200)
        self._settings['turn_step_ms']  = MySetting(self._settings, _USER_TURN_MS, 5, 200)
<<<<<<< HEAD
        self._settings['servo_step']    = MySetting(self._settings, _SERVO_DEFAULT_STEP, 1, 100)
        self._settings['servo_range']   = MySetting(self._settings, _SERVO_DEFAULT_RANGE, 100, 1400)  # one setting for all servos
        self._settings['servo_period']  = MySetting(self._settings, _SERVO_DEFAULT_PERIOD, 5, 50)
        self._settings['brightness']    = MySetting(self._settings, _BRIGHTNESS, 0.1, 1.0)
        self._settings['logging']       = MySetting(self._settings, _LOGGING, False, True)
        self._settings['erase_eeprom']  = MySetting(self._settings, _ERASE_EEPROM, False, True)

=======
        self._settings['brightness']    = MySetting(self._settings, _BRIGHTNESS, 0.1, 1.0)
        self._settings['logging']       = MySetting(self._settings, _LOGGING, False, True)
        self._settings['erase_eeprom']  = MySetting(self._settings, _ERASE_EEPROM, False, True)
        self._settings['servo_step']    = MySetting(self._settings, _SERVO_DEFAULT_STEP, 1, 100)
        self._settings['servo_range']   = MySetting(self._settings, _SERVO_DEFAULT_RANGE, 100, 1000)  # one setting for all servos
>>>>>>> dfd7092a
        self._edit_setting = None
        self._edit_setting_value = None       
        self.update_settings()   

        # Hexpansion related
        self.detected_port = None
        self.waiting_app_port = None
        self.erase_port = None
        self.upgrade_port = None
        self.hexdrive_port = None
        self.ports_with_blank_eeprom = set()
        self.ports_with_hexdrive = set()
        self.ports_with_latest_hexdrive = set()
        self.hexdrive_app = None
        self.hexpansion_update_required = False # flag from async to main loop
        eventbus.on_async(HexpansionInsertionEvent, self._handle_hexpansion_insertion, self)
        eventbus.on_async(HexpansionRemovalEvent, self._handle_hexpansion_removal, self)

        # Motor Driver
        self.num_motors   = 2       # Default assumed for a single HexDrive

        # Servo Tester
        self.num_servos   = 4       # Default assumed for a single HexDrive
        self.servo        = [None]*4                    # Servo Positions
        self.servo_centre = [_SERVO_DEFAULT_CENTRE]*4   # Trim Servo Centre
        self.servo_range  = [_SERVO_DEFAULT_RANGE]*4    # Limit Servo Range
        self.servo_rate   = [_SERVO_DEFAULT_RATE]*4     # Servo Rate of Change
        self.servo_mode   = [_SERVO_DEFAULT_MODE]*4     # Servo Mode [0:Position, 1: Scan]
        self.servo_selected = 0
        self._servo_modes = ['Off','Trim','Position','Scanning']

        # Overall app state (controls what is displayed and what user inputs are accepted)
        self.current_state = STATE_INIT

        eventbus.on_async(RequestForegroundPushEvent, self._gain_focus, self)
        eventbus.on_async(RequestForegroundPopEvent, self._lose_focus, self)
        eventbus.on_async(ButtonUpEvent, self._handle_button_up, self)

        # We start with focus on launch, without an event emmited
        self._gain_focus(RequestForegroundPushEvent(self))
   

    ### ASYNC EVENT HANDLERS ###

    async def _handle_hexpansion_removal(self, event: HexpansionRemovalEvent):
        if event.port in self.ports_with_blank_eeprom:
            if self._settinfs['logging'].v:
                print(f"H:EEPROM removed from port {event.port}")
            self.ports_with_blank_eeprom.remove(event.port)
        if event.port in self.ports_with_hexdrive:
            if self._settings['logging'].v:
                print(f"H:HexDrive removed from port {event.port}")
            self.ports_with_hexdrive.remove(event.port)
        if event.port in self.ports_with_latest_hexdrive:
            if self._settings['logging'].v:
                print(f"H:HexDrive removed from port {event.port}")
            self.ports_with_latest_hexdrive.remove(event.port)
        if self.current_state == STATE_DETECTED and event.port == self.detected_port:
            self.hexpansion_update_required = True
        elif self.current_state == STATE_UPGRADE and event.port == self.upgrade_port:
            self.hexpansion_update_required = True
        elif self.hexdrive_port is not None and event.port == self.hexdrive_port:
            self.hexpansion_update_required = True
        elif self.waiting_app_port is not None and event.port == self.waiting_app_port:
            self.hexpansion_update_required = True
        elif self.erase_port is not None and event.port == self.erase_port:
            self.hexpansion_update_required = True    

    async def _handle_hexpansion_insertion(self, event: HexpansionInsertionEvent):
        if self.check_port_for_hexdrive(event.port):
            self.hexpansion_update_required = True

    async def _gain_focus(self, event: RequestForegroundPushEvent):
        if event.app is self and self.current_state in _LED_CONTROL_STATES:
            eventbus.emit(PatternDisable())
            self._pattern_status = False

    async def _lose_focus(self, event: RequestForegroundPopEvent):
        if event.app is self:
            eventbus.emit(PatternEnable())
            self._pattern_status = True

    async def _handle_button_up(self, event: ButtonUpEvent):
        if self.current_state == STATE_RECEIVE_INSTR and event.button == BUTTONS["C"]:
            self.is_scroll = not self.is_scroll
            state = "yes" if self.is_scroll else "no"
            self.notification = Notification(f"Scroll {state}")

    async def background_task(self):
        # Modiifed background task loop for shorter sleep time
        last_time = time.ticks_ms()
        while True:
            cur_time = time.ticks_ms()
            delta_ticks = time.ticks_diff(cur_time, last_time)
            self.background_update(delta_ticks)
            s = 0.01 if self.current_state == STATE_RUN else 0.05
            await asyncio.sleep(s)
            last_time = cur_time


    ### NON-ASYNC FUCNTIONS ###

    def background_update(self, delta):
        if self.current_state == STATE_RUN:
            output = self.get_current_power_level(delta)
            if output is None:
                self.current_state = STATE_DONE
            elif self.hexdrive_app is not None:
                self.hexdrive_app.set_motors(output)

    def generate_new_qr(self):
        from .uQR import QRCode
        qr = QRCode(error_correction=1, box_size=10, border=0)
        qr.add_data("https://robotmad.odoo.com")
        self.qr_code = qr.get_matrix()
        # convert QR code made up of True/False into words of 1s and 0s
        if 32 < len(self.qr_code):
            print("QR code too big")
        else:
            qr_code_size = len(self.qr_code)
            print("_QR_CODE = [")
            for row in range(qr_code_size):
                bitfield = 0x00000000
                for col in range(qr_code_size):
                    # LSBit is on the left
                    bitfield = bitfield | (1 << col) if self.qr_code[row][col] else bitfield
                print(f"0x{bitfield:08x},")
            print("]")


    ### HEXPANSION FUNCTIONS ###

    # Scan the Hexpansion ports for EEPROMs and HexDrives in case they are already plugged in when we start
    def scan_ports(self):
        for port in range(1, 7):
            self.check_port_for_hexdrive(port)

    def check_port_for_hexdrive(self, port) -> bool:
        # avoiding use of badge read_hexpansion_header as this triggers a full i2c scan each time
        # we know the EEPROM address so we can just read the header directly
        if port not in range(1, 7):
            return False
        try:
            i2c = I2C(port)
            i2c.writeto(_EEPROM_ADDR, bytes([0]*_EEPROM_NUM_ADDRESS_BYTES))  # Read header @ address 0                
            header_bytes = i2c.readfrom(_EEPROM_ADDR, 32)
        except OSError:
            # no EEPROM on this port
            return False
        try:
            read_header = HexpansionHeader.from_bytes(header_bytes)
        except Exception:
            # not a valid header
            if self._settings['logging'].v:
                print(f"H:Found EEPROM on port {port}")
            self.ports_with_blank_eeprom.add(port)
            return True
        if read_header.vid == _HEXDRIVE_VID and read_header.pid == _HEXDRIVE_PID:
            if self._settings['logging'].v:
                print(f"H:Found HexDrive on port {port}")
            self.ports_with_hexdrive.add(port)
            return True
        # we are not interested in this type of hexpansion
        return False

    def update_app_in_eeprom(self, port, addr) -> bool:
        # Copy hexdrive.mpy to EEPROM as app.mpy
        if self._settings['logging'].v:
            print(f"H:Updating HexDrive app.mpy on port {port}")
        try:
            i2c = I2C(port)
        except Exception as e:
            print(f"H:Error opening I2C port {port}: {e}")
            return False
        header = self.read_hexpansion_header(i2c=i2c)
        if header is None:
            if self._settings['logging'].v:
                print(f"H:Error reading header on port {port}")
            return False
        try:
            _, partition = get_hexpansion_block_devices(i2c, header, addr)
        except RuntimeError as e:
            print(f"H:Error getting block devices: {e}")
            return False              
        mountpoint = '/hexpansion_' + str(port)
        already_mounted = False
        if not already_mounted:
            if self._settings['logging'].v:
                print(f"H:Mounting {partition} at {mountpoint}")
            try:
                vfs.mount(partition, mountpoint, readonly=False)
            except OSError as e:
                if e.args[0] == 1:
                    already_mounted = True
                else:
                    print(f"H:Error mounting: {e}")
            except Exception as e:
                print(f"H:Error mounting: {e}")
        source_path = "/" + __file__.rsplit("/", 1)[0] + "/hexdrive.mpy"
        dest_path   = f"{mountpoint}/app.mpy"
        try:
            # delete the existing app.mpy file
            if self._settings['logging'].v:
                print(f"H:Deleting {dest_path}")
            os.remove(dest_path)
        except Exception as e:
            if e.args[0] != 2:
                # ignore errors which will happen if the file does not exist
                print(f"H:Error deleting {dest_path}: {e}")
<<<<<<< HEAD
        if self._settings['logging'].v:
            print(f"H:Copying {source_path} to {dest_path}")
=======
        print(f"H:Copying {source_path} to {dest_path}")
>>>>>>> dfd7092a
        try:
            appfile = open(dest_path, "wb")
        except Exception as e:
            print(f"H:Error opening {dest_path}: {e}")
            return False   
        try:        
            template = open(source_path, "rb")
        except Exception as e:
            print(f"H:Error opening {source_path}: {e}")
            return False   
        try:    
            appfile.write(template.read())                           
        except Exception as e:
            print(f"H:Error updating HexDrive: {e}")
            return False   
        try:
            appfile.close()
            template.close()     
        except Exception as e:
            print(f"H:Error closing files: {e}")
            return False
        if not already_mounted:
            try:
                vfs.umount(mountpoint)
                if self._settings['logging'].v:
                    print(f"H:Unmounted {mountpoint}")                    
            except Exception as e:
                print(f"H:Error unmounting {mountpoint}: {e}")
                return False 
        if self._settings['logging'].v:
            print(f"H:HexDrive app.mpy updated to version {CURRENT_APP_VERSION}")            
        return True
    
    def prepare_eeprom(self, port, addr) -> bool:
        if self._settings['logging'].v:
            print(f"H:Initialising EEPROM on port {port}")
        hexdrive_header = HexpansionHeader(
            manifest_version="2024",
            fs_offset=32,
            eeprom_page_size=_EEPROM_PAGE_SIZE,
            eeprom_total_size=_EEPROM_TOTAL_SIZE,
            vid=_HEXDRIVE_VID,
            pid=_HEXDRIVE_PID,
            unique_id=0x0,
            friendly_name="HexDrive",
        )        
        # Write and read back header efficiently
        try:
            i2c = I2C(port)
            i2c.writeto(addr, bytes([0]*_EEPROM_NUM_ADDRESS_BYTES) + hexdrive_header.to_bytes())
        except Exception as e:
            print(f"H:Error writing header: {e}")
            return False
        # Poll ACK
        while True:
            try:
                if i2c.writeto(addr, bytes([0]*_EEPROM_NUM_ADDRESS_BYTES)):  # Poll ACK
                    break
            except OSError:
                pass
            finally:
                time.sleep_ms(1)
        try:
            i2c.writeto(addr, bytes([0]*_EEPROM_NUM_ADDRESS_BYTES))  # Read header @ address 0                
            header_bytes = i2c.readfrom(addr, 32)
        except Exception as e:
            print(f"H:Error reading header back: {e}")
            return False
        try:
            read_header = HexpansionHeader.from_bytes(header_bytes)
        except Exception as e:
            print(f"H:Error parsing header: {e}")
            return False
        try:
            # Get block devices
            _, partition = get_hexpansion_block_devices(i2c, read_header, addr)
        except RuntimeError as e:
            print(f"H:Error getting block devices: {e}")
            return False           
        try:
            # Format
            vfs.VfsLfs2.mkfs(partition)
            if self._settings['logging'].v:
                print("H:EEPROM formatted")
        except Exception as e:
            print(f"H:Error formatting: {e}")
            return False
        try:
            # And mount!
            mountpoint = '/hexpansion_' + str(port)
            vfs.mount(partition, mountpoint, readonly=False)
            if self._settings['logging'].v:
                print("H:EEPROM initialised")
        except Exception as e:
            print(f"H:Error mounting: {e}")
            return False
        return True 

    def erase_eeprom(self, port, addr) -> bool:
        if self._settings['logging'].v:
            print(f"H:Erasing EEPROM on port {port}")
        try:
            i2c = I2C(port)
            i2c.writeto(addr, bytes([0]*_EEPROM_NUM_ADDRESS_BYTES))
            # loop through all pages and erase them
            for page in range(_EEPROM_TOTAL_SIZE // _EEPROM_PAGE_SIZE):
                i2c.writeto(addr, bytes([page >> 8, page & 0xFF]) + bytes([0xFF]*_EEPROM_PAGE_SIZE))
                # check Ack
                while True:
                    try:
                        if i2c.writeto(addr, bytes([page >> 8, page & 0xFF])):  # Poll ACK
                            break
                    except OSError:
                        pass
                    finally:
                        time.sleep_ms(1)
        except Exception as e:
            print(f"H:Error erasing EEPROM: {e}")
            return False
        return True


    def read_hexpansion_header(self, i2c=None, port=None) -> HexpansionHeader:                
        try:
            if i2c is None:
                if port is None:
                    return None
                i2c = I2C(port)
            i2c.writeto(_EEPROM_ADDR, bytes([0]*_EEPROM_NUM_ADDRESS_BYTES))  # Read header @ address 0                
            header_bytes = i2c.readfrom(_EEPROM_ADDR, 32)
            return HexpansionHeader.from_bytes(header_bytes)
        except OSError:     
            return None   


    def find_hexdrive_app(self, port) -> app:                    
        for an_app in scheduler.apps:
            if hasattr(an_app, "config") and hasattr(an_app.config, "port") and  an_app.config.port == port:
                return an_app
        return None


    def update_settings(self):
        for s in self._settings:
            self._settings[s].v = settings.get(f"badgebot.{s}", self._settings[s].d)


    ### MAIN APP CONTROL FUNCTIONS ###

    def update(self, delta):
        if self.notification:
            self.notification.update(delta)

        previous_state = self.current_state

        # manage PatternEnable/Disable for all states
        if self.current_state in _LED_CONTROL_STATES:
            if self._pattern_status:
                eventbus.emit(PatternDisable())
                self._pattern_status = False
        elif self.current_state not in _LED_CONTROL_STATES and not self._pattern_status:
            eventbus.emit(PatternEnable())
            self._pattern_status = True


        ### START UI FOR HEXPANSION INITIALISATION AND UPGRADE ###
        if self.current_state == STATE_INIT:
            # One Time initialisation      
            self.scan_ports()
            if (len(self.ports_with_hexdrive) == 0) and (len(self.ports_with_blank_eeprom) == 0):
                # There are currently no possible HexDrives plugged in
                self._animation_counter = 0
                self.current_state = STATE_WARNING
            else:
                self.current_state = STATE_WAIT
            return
        
        if self.hexpansion_update_required:
            # something has changed in the hexpansion ports            
            self.hexpansion_update_required = False
            self.current_state = STATE_WAIT
        
        if self.current_state == STATE_WARNING or self.current_state == STATE_LOGO:
            if self.button_states.get(BUTTON_TYPES["CONFIRM"]):
                # Warning has been acknowledged by the user - toggle between warning and logo
                self.button_states.clear()
                if self.current_state == STATE_WARNING:
                    self._animation_counter = 0
                    self.current_state = STATE_LOGO
                elif self.hexdrive_port is not None:
                    self.current_state = STATE_MENU
                else:
                    self.current_state = STATE_WARNING    
            else:
                # "CANCEL" button is handled below in common for all MINIMISE_VALID_STATES 
                # Show the warning screen for 10 seconds
                self._animation_counter += delta/1000
                self._refresh = True
                if self.current_state == STATE_WARNING and self._animation_counter > 10:
                    # after 10 seconds show the logo
                    self._animation_counter = 0
                    self.current_state = STATE_LOGO
                elif self.current_state == STATE_LOGO:
                    # LED management - to match rotating logo:
                    for i in range(1,13):
                        colour = (255, 241, 0)      # custom Robotmad shade of yellow                                
                        # raised cosine cubed wave
                        wave = self._settings['brightness'].v * pow((1.0 + cos(((i) *  pi / 1.5) - (self.rpm * self._animation_counter * pi / 7.5)))/2.0, 3)    
                        # 4 sides each projecting a pattern of 3 LEDs (12 LEDs in total)
                        tildagonos.leds[i] = tuple(int(wave * j) for j in colour)                                                     
                else: # STATE_WARNING
                    for i in range(1,13):
                        tildagonos.leds[i] = (255,0,0)                       
        elif self.current_state == STATE_ERROR or self.current_state == STATE_MESSAGE or self.current_state == STATE_REMOVED: 
            if self.button_states.get(BUTTON_TYPES["CONFIRM"]):
                # Error has been acknowledged by the user
                self.button_states.clear()
                self.current_state = STATE_WAIT
                self.error_message = []
            else:
                for i in range(1,13):
                    tildagonos.leds[i] = (0,255,0) if self.current_state == STATE_MESSAGE else (255,0,0)       
        elif self.current_state == STATE_PROGRAMMING:
            if self.upgrade_port is not None:
                if self.update_app_in_eeprom(self.upgrade_port, _EEPROM_ADDR):
                    self.notification = Notification("Upgraded", port = self.upgrade_port)
                    self.ports_with_latest_hexdrive.add(self.upgrade_port)
                    self.error_message = ["Upgraded:","Please","reboop"]
                    self.current_state = STATE_MESSAGE                                     
                    if self._settings['logging'].v:
                        print(f"H:HexDrive on port {self.upgrade_port} upgraded please reboop")
                else:
                    self.notification = Notification("Failed", port = self.upgrade_port)
                    self.error_message = ["HexDrive","programming","failed"]
                    self.current_state = STATE_ERROR
                self.upgrade_port = None
            elif self.detected_port is not None:
                if self.prepare_eeprom(self.detected_port, _EEPROM_ADDR):
                    self.notification = Notification("Initialised", port = self.detected_port)
                    self.upgrade_port = self.detected_port
                    self.current_state = STATE_UPGRADE                      
                else:
                    self.notification = Notification("Failed", port = self.detected_port)
                    self.error_message = ["EEPROM","initialisation","failed"]
                    self.current_state = STATE_ERROR
                self.detected_port = None
            elif self._settings['logging'].v:
                print("H:Error - no port to program")    
       
        elif self.current_state == STATE_DETECTED:
            # We are currently asking the user if they want hexpansion EEPROM initialising
            if self.button_states.get(BUTTON_TYPES["CONFIRM"]):
                # Yes
                self.button_states.clear()
                self.current_state = STATE_PROGRAMMING        
            elif self.button_states.get(BUTTON_TYPES["CANCEL"]):
                # No
                if self._settings['logging'].v:
                    print("H:Initialise Cancelled")
                self.button_states.clear()
                self.detected_port = None
                self.current_state = STATE_WAIT
        elif self.current_state == STATE_ERASE:
            # We are currently asking the user if they want hexpansion EEPROM Erased                
            if self.button_states.get(BUTTON_TYPES["CONFIRM"]):
                # Yes
                self.button_states.clear()
                if self.erase_eeprom(self.erase_port, _EEPROM_ADDR):
                    self.error_message = ["Erased:","Please","reboop"]
                    self.notification = Notification("Erased", port = self.erase_port)
                    self.erase_port = None
                    self.current_state = STATE_MESSAGE                  
                else:
                    self.notification = Notification("Failed", port = self.erase_port)
                    self.error_message = ["EEPROM","erasure","failed"]
                    self.current_state = STATE_ERROR                       
            elif self.button_states.get(BUTTON_TYPES["CANCEL"]):
                # No
                if self._settings['logging'].v:
                    print("H:Erase Cancelled")
                self.button_states.clear()
                self.erase_port = None
                self.current_state = STATE_WAIT                        
        elif self.current_state == STATE_UPGRADE:
            # We are currently asking the user if they want hexpansion App upgrading with latest App.mpy                
            if self.button_states.get(BUTTON_TYPES["CONFIRM"]):
                # Yes
                self.button_states.clear()
                self.current_state = STATE_PROGRAMMING
            elif self.button_states.get(BUTTON_TYPES["CANCEL"]):
                # No
                if self._settings['logging'].v:
                    print("H:Upgrade Cancelled")
                self.button_states.clear()
                self.upgrade_port = None
                self.current_state = STATE_WAIT
        elif self.current_state in _MINIMISE_VALID_STATES:                                        
            if 0 < len(self.ports_with_blank_eeprom):
                # if there are any ports with blank eeproms
                # Show the UI prompt and wait for button press
                self.detected_port = self.ports_with_blank_eeprom.pop()
                self.notification = Notification("Initialise?", port = self.detected_port)
                self.current_state = STATE_DETECTED          
            elif self.waiting_app_port is not None or (0 < len(self.ports_with_hexdrive)):
                # if there are any ports with HexDrives - check if they need upgrading/erasing
                if self.waiting_app_port is None:
                    self.waiting_app_port = self.ports_with_hexdrive.pop()
                    self._animation_counter = 0  #timeout
                if self._settings['erase_eeprom'].v == self.waiting_app_port:
                    # if the user has set a port to erase EEPROMs on
                    # Show the UI prompt and wait for button press
                    if self._settings['logging'].v:
                        print(f"H:HexDrive on port {self.waiting_app_port} Erase?")
                    self.erase_port = self.waiting_app_port
                    self.notification = Notification("Erase?", port = self.erase_port)
                    self.current_state = STATE_ERASE
                else:                           
                    hexdrive_app = self.find_hexdrive_app(self.waiting_app_port)
                    # the scheduler is updated asynchronously from hexpansion insertion so we may not find the app immediately
                    if hexdrive_app is not None:
                        try:
                            hexdrive_app_version = hexdrive_app.get_version()
                        except Exception as e:
                            hexdrive_app_version = 0
                            print(f"H:Error getting HexDrive app version - assume old: {e}")
                    elif 5.0 < self._animation_counter:
                        if self._settings['logging'].v:
                            print("H:Timeout waiting for HexDrive app to be started - assume it needs upgrading")
                        hexdrive_app_version = 0
                    else:
                        if 0 == self._animation_counter:
                            if self._settings['logging'].v:
                                print(f"H:No app found on port {self.waiting_app_port} - WAITING for app to appear in Scheduler")
                        self._animation_counter += delta/1000
                        return                     
                    if hexdrive_app_version == CURRENT_APP_VERSION:    
                        if self._settings['logging'].v:
                            print(f"H:HexDrive on port {self.waiting_app_port} has latest App")
                        self.ports_with_latest_hexdrive.add(self.waiting_app_port)
                        self.current_state = STATE_WAIT
                    else:    
                        # Show the UI prompt and wait for button press
                        if self._settings['logging'].v:
                            print(f"H:HexDrive on port {self.waiting_app_port} needs upgrading from version {hexdrive_app_version}")
                        self.upgrade_port = self.waiting_app_port
                        self.notification = Notification("Upgrade?", port = self.upgrade_port)
                        self.current_state = STATE_UPGRADE                             
                self.waiting_app_port = None
                self._animation_counter = 0
            elif self.current_state == STATE_WAIT: 
                if 0 < len(self.ports_with_latest_hexdrive):
                    # We have at least one HexDrive with the latest App.mpy
                    if self.hexdrive_port not in self.ports_with_latest_hexdrive:
                        self.hexdrive_port = None
                        self.hexdrive_app = None
                    if self.hexdrive_port is None:
                        valid_port = next(iter(self.ports_with_latest_hexdrive))
                        # Find our running hexdrive app
                        hexdrive_app = self.find_hexdrive_app(valid_port)
                        if hexdrive_app is not None:
                            self.hexdrive_port = valid_port
                            self.hexdrive_app = hexdrive_app
                            # only inteneded for use with a single active HexDrive at once at present
                            if self._settings['logging'].v:
                                print(f"H:Found app on port {valid_port}")
                            if self.hexdrive_app.get_status():
                                if self._settings['logging'].v:
                                    print(f"H:HexDrive [{valid_port}] OK")
                                self.current_state = STATE_MENU
                                self._animation_counter = 0
                            else:
                                if self._settings['logging'].v:    
                                    print(f"H:HexDrive {valid_port}: Failed to initialise PWM resources")
                                self.error_message = [f"HexDrive {valid_port}","PWM Init","Failed","Please","Reboop"]
                                self.current_state = STATE_ERROR
                        else:
                            if self._settings['logging'].v:
                                print(f"H:HexDrive {valid_port}: App not found, please reboop")
                            self.error_message = [f"HexDrive {valid_port}","App not found.","Please","reboop"]
                            self.current_state = STATE_ERROR
                    else:
                        # Still have hexdrive on original port
                        self.current_state = STATE_MENU        
                elif self.hexdrive_port is not None:
                    self.hexdrive_port = None
                    self.hexdrive_app = None                      
                    self.current_state = STATE_REMOVED
                else:
                    self._animation_counter = 0                   
                    self.current_state = STATE_WARNING

### END OF UI FOR HEXPANSION INITIALISATION AND UPGRADE ###

        if self.current_state == STATE_MENU:
            if self.current_menu is None:
                self.current_menu = "main"
                self.menu = Menu(
                    self,
                    _main_menu_items,
                    select_handler=self._main_menu_select_handler,
                    back_handler=self._menu_back_handler,
                )
                self._refresh = True
            else:
                self.menu.update(delta)    
                if self.menu.is_animating != "none":
                    if self._settings['logging'].v:
                        print("Menu is animating")
                    self._refresh = True
        elif self.button_states.get(BUTTON_TYPES["CANCEL"]) and self.current_state in _MINIMISE_VALID_STATES:
            self.button_states.clear()
            self.is_scroll = False
            self.minimise()
        elif self.current_state == STATE_HELP:
            if self.button_states.get(BUTTON_TYPES["CANCEL"]):
                self.current_state = STATE_MENU
                self.button_states.clear()
            elif self.button_states.get(BUTTON_TYPES["CONFIRM"]):
                self.is_scroll = True   # so that release of this button will CLEAR Scroll mode
                self.current_state = STATE_RECEIVE_INSTR
                self.button_states.clear()
            else:            
                # Show the help for 10 seconds
                self._animation_counter += delta/1000
                if self._animation_counter > 10:
                    # after 10 seconds show the logo
                    self._animation_counter = 0
                    self.current_state = STATE_LOGO
        elif self.current_state == STATE_RECEIVE_INSTR:
            # Enable/disable scrolling and check for long press
            if self.button_states.get(BUTTON_TYPES["CONFIRM"]):
                self.long_press_delta += delta
                if self.long_press_delta >= _LONG_PRESS_MS:
                    self.finalize_instruction()
                    self.is_scroll = False
                    self.current_state = STATE_COUNTDOWN
            else:
                # Confirm is not pressed. Reset long_press state
                self.long_press_delta = 0
                if self.button_states.get(BUTTON_TYPES["CANCEL"]):
                    self.button_states.clear()
                    self._animation_counter = 0
                    self.is_scroll = False
                    self.current_state = STATE_HELP
                # Manage scrolling
                if self.is_scroll:
                    if self.button_states.get(BUTTON_TYPES["DOWN"]):
                        self.button_states.clear()
                        self.scroll_offset -= 1
                        self._refresh = True                            
                    elif self.button_states.get(BUTTON_TYPES["UP"]):
                        self.button_states.clear()
                        self.scroll_offset += 1
                        self._refresh = True
                # Instruction button presses
                elif self.button_states.get(BUTTON_TYPES["RIGHT"]):
                    self._handle_instruction_press(BUTTON_TYPES["RIGHT"])
                    self.button_states.clear()
                    self._refresh = True
                elif self.button_states.get(BUTTON_TYPES["LEFT"]):
                    self._handle_instruction_press(BUTTON_TYPES["LEFT"])
                    self.button_states.clear()
                    self._refresh = True
                elif self.button_states.get(BUTTON_TYPES["UP"]):
                    self._handle_instruction_press(BUTTON_TYPES["UP"])
                    self.button_states.clear()
                    self._refresh = True
                elif self.button_states.get(BUTTON_TYPES["DOWN"]):
                    self._handle_instruction_press(BUTTON_TYPES["DOWN"])
                    self.button_states.clear()
                    self._refresh = True
            # LED management
            self.clear_leds()
            if self.last_press == BUTTON_TYPES["RIGHT"]:
                # Green = Starboard = Right
                tildagonos.leds[2]  = (0, 255, 0)
                tildagonos.leds[3]  = (0, 255, 0)
            elif self.last_press == BUTTON_TYPES["LEFT"]:
                # Red = Port = Left
                tildagonos.leds[8]  = (255, 0, 0)
                tildagonos.leds[9]  = (255, 0, 0)
            elif self.last_press == BUTTON_TYPES["UP"]:
                # Cyan
                tildagonos.leds[12] = (0, 255, 255)
                tildagonos.leds[1]  = (0, 255, 255)
            elif self.last_press == BUTTON_TYPES["DOWN"]:
                # Magenta
                tildagonos.leds[6]  = (255, 0, 255)
                tildagonos.leds[7]  = (255, 0, 255)
        elif self.current_state == STATE_COUNTDOWN:
            self.clear_leds()
            self.run_countdown_elapsed_ms += delta
            if self.run_countdown_elapsed_ms >= _RUN_COUNTDOWN_MS:
                self.power_plan_iter = chain(*(instr.power_plan for instr in self.instructions))
                if self.hexdrive_app is not None:
                    self.hexdrive_app.set_power(True)
                self.current_state = STATE_RUN
        elif self.current_state == STATE_RUN:
            self.clear_leds()
            # Run is primarily managed in the background update
        elif self.current_state == STATE_DONE:
            if self.button_states.get(BUTTON_TYPES["CANCEL"]):
                self.button_states.clear()
                if self.hexdrive_app is not None:
                    self.hexdrive_app.set_power(False)
                self.reset_robot()
            elif self.button_states.get(BUTTON_TYPES["CONFIRM"]):
                self.button_states.clear()
                if self.hexdrive_app is not None:
                    self.hexdrive_app.set_power(False)
                self.run_countdown_elapsed_ms = 1   # avoid "6" appearing on screen at all
                self.current_power_duration = ((0,0,0,0), 0)
                self.current_state = STATE_COUNTDOWN

        elif self.current_state == STATE_SERVO:
            # Servo Tester:
            # Up/Down to select Servo
            # Left/Right to adjust position
            if self.button_states.get(BUTTON_TYPES["RIGHT"]):
                if self._auto_repeat_check(delta, not (self.servo_mode[self.servo_selected] == 3)):
                    if self.servo_mode[self.servo_selected] == 1:    # Trim mode:
                        # adjust the servo centre position
                        self.servo_centre[self.servo_selected] += self._settings['servo_step'].v
                        if  self.servo_centre[self.servo_selected] > (_SERVO_DEFAULT_CENTRE + _SERVO_MAX_TRIM):
                            self.servo_centre[self.servo_selected] = _SERVO_DEFAULT_CENTRE + _SERVO_MAX_TRIM
                        if self.hexdrive_app is not None:
                            if not self.hexdrive_app.set_servocentre(self.servo_centre[self.servo_selected], self.servo_selected):
                                print("H:Failed to set servo centre")
                    elif self.servo_mode[self.servo_selected] == 3: # Scanning Mode
                        # as the rate changes sign when it reaches the range, we must be careful to modify it in the correct direction
                        if self.servo_rate[self.servo_selected] < 0:
<<<<<<< HEAD
                            negative = True    
                            rate = -self.servo_rate[self.servo_selected]
                        else:
                            negative = False
                            rate = self.servo_rate[self.servo_selected]
                        rate = self._inc(rate, self._auto_repeat_level)
                        if _SERVO_MAX_RATE < rate:
                            rate = _SERVO_MAX_RATE
                        if negative:
                            self.servo_rate[self.servo_selected] = -rate
                        else:
                            self.servo_rate[self.servo_selected] = rate
                    else:                                            # Position Mode
                        if  self.servo[self.servo_selected] is None:
                            self.servo[self.servo_selected] = 0
                        self.servo_mode[self.servo_selected] = 2    
                        self.servo[self.servo_selected] += self._settings['servo_step'].v
                    if self.servo[self.servo_selected] is not None:
                        if self.servo_range[self.servo_selected] < (self.servo[self.servo_selected] + (self.servo_centre[self.servo_selected] - _SERVO_DEFAULT_CENTRE)):
                            self.servo[self.servo_selected] = self.servo_range[self.servo_selected] - (self.servo_centre[self.servo_selected] - _SERVO_DEFAULT_CENTRE)
=======
                            self.servo_rate[self.servo_selected] = self.servo_rate[self.servo_selected] - self._auto_repeat_scaled_value(_SERVO_RATE_STEP)
                            if -_SERVO_MAX_RATE > self.servo_rate[self.servo_selected]:
                                self.servo_rate[self.servo_selected] = -_SERVO_MAX_RATE
                        else:
                            self.servo_rate[self.servo_selected] = self.servo_rate[self.servo_selected] + self._auto_repeat_scaled_value(_SERVO_RATE_STEP)
                            if _SERVO_MAX_RATE < self.servo_centre[self.servo_selected]:
                                self.servo_rate[self.servo_selected] = _SERVO_MAX_RATE
                    else:
                        if self.servo[self.servo_selected] is None:
                            self.servo[self.servo_selected] = 0
                        self.servo_mode[self.servo_selected] = 1    
                        self.servo[self.servo_selected] = self.servo[self.servo_selected] + self._settings['servo_step'].v
                        if self.servo_range[self.servo_selected] < self.servo[self.servo_selected]:
                            self.servo[self.servo_selected] = self.servo_range[self.servo_selected]
>>>>>>> dfd7092a
                    self._refresh = True
            elif self.button_states.get(BUTTON_TYPES["LEFT"]):
                if self._auto_repeat_check(delta, not (self.servo_mode[self.servo_selected] == 3)):
                    if self.servo_mode[self.servo_selected] == 1:    # Trim mode:
                        # adjust the servo centre position
                        self.servo_centre[self.servo_selected] -= self._settings['servo_step'].v
                        if  self.servo_centre[self.servo_selected] < (_SERVO_DEFAULT_CENTRE - _SERVO_MAX_TRIM):
                            self.servo_centre[self.servo_selected] = _SERVO_DEFAULT_CENTRE - _SERVO_MAX_TRIM
                        if self.hexdrive_app is not None:
                            if not self.hexdrive_app.set_servocentre(self.servo_centre[self.servo_selected], self.servo_selected):
                                print("H:Failed to set servo centre")
                    elif self.servo_mode[self.servo_selected] == 3: # Scanning Mode
                        # as the rate changes sign when it reaches the range, we must be careful to modify it in the correct direction
                        if self.servo_rate[self.servo_selected] < 0:
<<<<<<< HEAD
                            negative = True    
                            rate = -self.servo_rate[self.servo_selected]
                        else:
                            negative = False
                            rate = self.servo_rate[self.servo_selected]
                        rate = self._dec(rate, self._auto_repeat_level)
                        if _SERVO_MIN_RATE > rate:
                            rate = _SERVO_MIN_RATE
                        if negative:
                            self.servo_rate[self.servo_selected] = -rate
                        else:
                            self.servo_rate[self.servo_selected] = rate
                    else:                                           # Position Mode
                        if  self.servo[self.servo_selected] is None:
                            self.servo[self.servo_selected] = 0                        
                        self.servo_mode[self.servo_selected] = 2    
                        self.servo[self.servo_selected] -= self._settings['servo_step'].v
                    if self.servo[self.servo_selected] is not None:
                        if -self.servo_range[self.servo_selected] > (self.servo[self.servo_selected] + (self.servo_centre[self.servo_selected] - _SERVO_DEFAULT_CENTRE)):
                            self.servo[self.servo_selected] = -self.servo_range[self.servo_selected] - (self.servo_centre[self.servo_selected] - _SERVO_DEFAULT_CENTRE)
=======
                            self.servo_rate[self.servo_selected] = self.servo_rate[self.servo_selected] + self._auto_repeat_scaled_value(_SERVO_RATE_STEP)
                            if -_SERVO_MIN_RATE < self.servo_rate[self.servo_selected]:
                                self.servo_rate[self.servo_selected] = -_SERVO_MIN_RATE
                        else:
                            self.servo_rate[self.servo_selected] = self.servo_rate[self.servo_selected] - self._auto_repeat_scaled_value(_SERVO_RATE_STEP)
                            if _SERVO_MIN_RATE > self.servo_centre[self.servo_selected]:
                                self.servo_rate[self.servo_selected] = _SERVO_MIN_RATE
                        #print(f"Servo {self.servo_selected} Rate: {self.servo_rate[self.servo_selected]}")                       
                    else:
                        if self.servo[self.servo_selected] is None:
                            self.servo[self.servo_selected] = 0                        
                        self.servo_mode[self.servo_selected] = 1    
                        self.servo[self.servo_selected] = self.servo[self.servo_selected] - self._settings['servo_step'].v
                        if -self.servo_range[self.servo_selected] > self.servo[self.servo_selected]:
                            self.servo[self.servo_selected] = -self.servo_range[self.servo_selected]
>>>>>>> dfd7092a
                    self._refresh = True
            else:
                self._auto_repeat_clear()    
                # non auto-repeating buttons
                if self.button_states.get(BUTTON_TYPES["UP"]):
<<<<<<< HEAD
                    self.button_states.clear()
                    self.servo_selected = (self.servo_selected - 1) % self.num_servos
                    self._refresh = True
                elif self.button_states.get(BUTTON_TYPES["DOWN"]):
                    self.button_states.clear()
                    self.servo_selected = (self.servo_selected + 1) % self.num_servos
                    self._refresh = True
                elif self.button_states.get(BUTTON_TYPES["CANCEL"]):
                    self.button_states.clear()
=======
                    self.servo_selected = (self.servo_selected - 1) % 4
                    self._refresh = True
                    self.button_states.clear()
                elif self.button_states.get(BUTTON_TYPES["DOWN"]):
                    self.servo_selected = (self.servo_selected + 1) % 4
                    self._refresh = True
                    self.button_states.clear()
                elif self.button_states.get(BUTTON_TYPES["CANCEL"]):
>>>>>>> dfd7092a
                    if self.hexdrive_app is not None:
                        self.hexdrive_app.set_power(False)
                        self.hexdrive_app.set_servoposition()   # All Off
                    self.current_state = STATE_MENU
<<<<<<< HEAD
                elif self.button_states.get(BUTTON_TYPES["CONFIRM"]): #Cycle Through Modes
                    self.button_states.clear()
                    self.servo_mode[self.servo_selected] = (self.servo_mode[self.servo_selected] + 1) % 4
                    if self.servo_mode[self.servo_selected] == 0:
                        if self.hexdrive_app is not None:
                            self.hexdrive_app.set_servoposition(self.servo_selected, None)
                    else:
                        self._refresh = True
                    self.notification = Notification(f" Servo {self.servo_selected}:  {self._servo_modes[self.servo_mode[self.servo_selected]]}")
=======
                    self.button_states.clear()
                elif self.button_states.get(BUTTON_TYPES["CONFIRM"]): #Toggle Mode
                    self.servo_mode[self.servo_selected] = (self.servo_mode[self.servo_selected] + 1) % 3
                    if self.servo_mode[self.servo_selected] == 0:
                        self.hexdrive_app.set_servoposition(self.servo_selected, None)
                    else:
                        self._refresh = True
                    self.button_states.clear()
                    self.notification = Notification(f"Servo {self.servo_selected}:   {self._servo_modes[self.servo_mode[self.servo_selected]]}")
>>>>>>> dfd7092a
            if self.current_state == STATE_SERVO:   # check we are still acutally in servo mode
                for i in range(4):
                    if self.servo_mode[i] == 3:
                        # for any servo set to Scan mode, update the position
                        if self.servo[self.servo_selected] is None:
                            self.servo[self.servo_selected] = 0                        
                        self.servo[i] = self.servo[i] + (10 * self.servo_rate[i] * delta / 1000)
                        if self.servo_range[i] < (self.servo[i] + (self.servo_centre[i] - _SERVO_DEFAULT_CENTRE)):
                            # swap direction
                            self.servo_rate[i] = -self.servo_rate[i]
                            self.servo[i] = self.servo_range[i] - (self.servo_centre[i] - _SERVO_DEFAULT_CENTRE)
                        elif -self.servo_range[i] > (self.servo[i] + (self.servo_centre[i] - _SERVO_DEFAULT_CENTRE)):
                            # swap direction
                            self.servo_rate[i] = -self.servo_rate[i]
                            self.servo[i] = -self.servo_range[i] - (self.servo_centre[i] - _SERVO_DEFAULT_CENTRE)
                        self._refresh = True
                    if self._refresh and self.hexdrive_app is not None and self.servo_mode[i] != 0 and self.servo[i] is not None:
                        # scanning servo or the selected servo
                        self.hexdrive_app.set_servoposition(i, int(self.servo[i]))
        elif self.current_state == STATE_SETTINGS:
            if self.button_states.get(BUTTON_TYPES["UP"]):
                if self._auto_repeat_check(delta):
                    self._edit_setting_value = self._settings[self._edit_setting].inc(self._edit_setting_value, self._auto_repeat_level)
                    print(f"Setting: {self._edit_setting} (+) Value: {self._edit_setting_value}")
                    self._refresh = True
            elif self.button_states.get(BUTTON_TYPES["DOWN"]):
                if self._auto_repeat_check(delta):
                    self._edit_setting_value = self._settings[self._edit_setting].dec(self._edit_setting_value, self._auto_repeat_level)                                        
                    print(f"Setting: {self._edit_setting} (-) Value: {self._edit_setting_value}")
                    self._refresh = True            
            else:
                # non auto-repeating buttons
                self._auto_repeat_clear()                           
                if self.button_states.get(BUTTON_TYPES["RIGHT"]) or self.button_states.get(BUTTON_TYPES["LEFT"]):
                    # Force default value    
                    self._edit_setting_value = self._settings[self._edit_setting].d
                    print(f"Setting: {self._edit_setting} Default: {self._edit_setting_value}")
                    self._refresh = True
                    self.button_states.clear() 
                    self.notification = Notification("Default")
                elif self.button_states.get(BUTTON_TYPES["CANCEL"]):
                    # leave setting unchanged
                    print(f"Setting: {self._edit_setting} Cancelled")
                    self.button_states.clear()
                    self.set_menu(_main_menu_items[2])
                    self.current_state = STATE_MENU
                elif self.button_states.get(BUTTON_TYPES["CONFIRM"]):
                    # set setting
                    print(f"Setting: {self._edit_setting} = {self._edit_setting_value}")
                    self._settings[self._edit_setting].v = self._edit_setting_value
                    self._settings[self._edit_setting].persist()
                    self.button_states.clear()
                    self.notification = Notification(f"{self._edit_setting} = {self._edit_setting_value}")
                    self.set_menu(_main_menu_items[2])
                    self.current_state = STATE_MENU

        elif self.current_state == STATE_SETTINGS:
            if self.button_states.get(BUTTON_TYPES["UP"]):
                if self._auto_repeat_check(delta, False):
                    self._edit_setting_value = self._settings[self._edit_setting].inc(self._edit_setting_value, self._auto_repeat_level)
                    if self._settings['logging'].v:
                        print(f"Setting: {self._edit_setting} (+) Value: {self._edit_setting_value}")
                    self._refresh = True
            elif self.button_states.get(BUTTON_TYPES["DOWN"]):
                if self._auto_repeat_check(delta, False):
                    self._edit_setting_value = self._settings[self._edit_setting].dec(self._edit_setting_value, self._auto_repeat_level)  
                    if self._settings['logging'].v:
                        print(f"Setting: {self._edit_setting} (-) Value: {self._edit_setting_value}")
                    self._refresh = True            
            else:
                # non auto-repeating buttons
                self._auto_repeat_clear()                           
                if self.button_states.get(BUTTON_TYPES["RIGHT"]) or self.button_states.get(BUTTON_TYPES["LEFT"]):
                    self.button_states.clear() 
                    # Force default value    
                    self._edit_setting_value = self._settings[self._edit_setting].d
                    if self._settings['logging'].v:
                        print(f"Setting: {self._edit_setting} Default: {self._edit_setting_value}")
                    self._refresh = True
                    self.notification = Notification("Default")
                elif self.button_states.get(BUTTON_TYPES["CANCEL"]):
                    self.button_states.clear()
                    # leave setting unchanged
                    if self._settings['logging'].v:
                        print(f"Setting: {self._edit_setting} Cancelled")
                    self.set_menu(_main_menu_items[2])
                    self.current_state = STATE_MENU
                elif self.button_states.get(BUTTON_TYPES["CONFIRM"]):
                    self.button_states.clear()
                    # set setting
                    if self._settings['logging'].v:
                        print(f"Setting: {self._edit_setting} = {self._edit_setting_value}")
                    self._settings[self._edit_setting].v = self._edit_setting_value
                    self._settings[self._edit_setting].persist()
                    self.notification = Notification(f"{self._edit_setting} = {self._edit_setting_value}")
                    self.set_menu(_main_menu_items[2])
                    self.current_state = STATE_MENU

        if self.current_state != previous_state:
            # something has changed - so worth redrawing
            if self._settings['logging'].v:
                print(f"State: {previous_state} -> {self.current_state}")
            self._refresh = True

        if self.current_state in _LED_CONTROL_STATES:
            if self._settings['brightness'].v < 1.0:
                # Scale brightness
                for i in range(1,13):
                    tildagonos.leds[i] = tuple(int(j * self._settings['brightness'].v) for j in tildagonos.leds[i])                            
            tildagonos.leds.write()


    def draw(self, ctx):
        if self._refresh or self.notification is not None:
            self._refresh = False
            clear_background(ctx)   
            ctx.save()
            ctx.font_size = label_font_size
            ctx.text_align = ctx.LEFT
            ctx.text_baseline = ctx.BOTTOM            
            if self.current_state == STATE_LOGO:
                draw_logo_animated(ctx, self.rpm, self._animation_counter, [self.b_msg, self.t_msg], self.qr_code)
            # Scroll mode indicator
            elif self.is_scroll:
                ctx.rgb(0,0.2,0).rectangle(     -120,-120, 115+H_START,240).fill()
                ctx.rgb(0,0  ,0).rectangle(H_START-5,-120,10-2*H_START,240).fill()
                ctx.rgb(0,0.2,0).rectangle(5-H_START,-120, 115+H_START,240).fill()
            else:
                ctx.rgb(0,0,0).rectangle(-120,-120,240,240).fill()
            # Main screen content 
            if   self.current_state == STATE_WARNING:
                self.draw_message(ctx, ["BadgeBot requires","HexDrive hexpansion","from RobotMad","github.com","/TeamRobotmad","/BadgeBot"], [(1,1,1),(1,1,0),(1,1,0),(1,1,1),(1,1,1),(1,1,1)], label_font_size)
            elif self.current_state == STATE_REMOVED:
                self.draw_message(ctx, ["HexDrive","removed","Please reinsert"], [(1,1,0),(1,1,1),(1,1,1)], label_font_size)      
            elif self.current_state == STATE_DETECTED:
                self.draw_message(ctx, ["Hexpansion","detected in",f"Slot {self.detected_port}","Init EEPROM","as HexDrive?"], [(1,1,1),(1,1,1),(0,0,1),(1,1,1),(1,1,0)], label_font_size)
                button_labels(ctx, confirm_label="Yes", cancel_label="No")
            elif self.current_state == STATE_ERASE:
                self.draw_message(ctx, ["HexDrive","detected in",f"Slot {self.erase_port}","Erase EEPROM?"], [(1,1,0),(1,1,1),(0,0,1),(1,0,0)], label_font_size)
                button_labels(ctx, confirm_label="Yes", cancel_label="No")
            elif self.current_state == STATE_UPGRADE:
                self.draw_message(ctx, ["HexDrive","detected in",f"Slot {self.upgrade_port}","Upgrade","HexDrive app?"], [(1,1,0),(1,1,1),(0,0,1),(1,1,1),(1,1,1)], label_font_size)             
                button_labels(ctx, confirm_label="Yes", cancel_label="No")
            elif self.current_state == STATE_PROGRAMMING:
                self.draw_message(ctx, ["HexDrive:","Programming","EEPROM","Please wait..."], [(1,1,0),(1,1,1),(1,1,1),(1,1,1)], label_font_size)            
            elif self.current_state == STATE_HELP:                
                self.draw_message(ctx, ["BadgeBot","To Program:","Press C","When finished:","Long press C"], [(1,1,0),(1,1,1),(1,1,1),(1,1,1),(1,1,1)], label_font_size)
            elif self.current_state == STATE_ERROR:
                self.draw_message(ctx, self.error_message, [(1,0,0)]*len(self.error_message), label_font_size)
            elif self.current_state == STATE_MESSAGE:
                self.draw_message(ctx, self.error_message, [(0,1,0)]*len(self.error_message), label_font_size)            
            elif self.current_state == STATE_RECEIVE_INSTR:
                # Display list of movements
                for i_num, instr in enumerate(["START"] + self.instructions + [self.current_instruction, "END"]):
                    # map the instruction to a colour & change language from up/down to fwd/rev
                    colour = (1,1,1)
                    if instr is not None:
                        direction = str(instr).split()[0]
                        if self._settings['logging'].v:
                            print(direction)
                        if   direction == "UP":
                            instr = "FWD " + str(instr).split()[1]
                            colour = (0,1,1)
                        elif direction == "DOWN":
                            instr = "REV " + str(instr).split()[1]
                            colour = (1,0,1)
                        elif direction == "LEFT":
                            colour = (1,0,0)
                        elif direction == "RIGHT":
                            colour = (0,1,0)            
                    ctx.rgb(*colour).move_to(H_START, V_START + label_font_size * (self.scroll_offset + i_num)).text(str(instr))
            elif self.current_state == STATE_COUNTDOWN:
                countdown_val = 1 + ((_RUN_COUNTDOWN_MS - self.run_countdown_elapsed_ms) // 1000)
                self.draw_message(ctx, [str(countdown_val)], [(1,1,0)], twentyfour_pt)
            elif self.current_state == STATE_RUN:
                # convert current_power_duration to string, dividing all four values down by 655 (to get a value from 0-100)
                current_power, _ = self.current_power_duration
                power_str = str(tuple([x//655 for x in current_power]))
                #TODO - remember the directon to be shown: direction_str = str(self.current_instruction.press_type)
                self.draw_message(ctx, ["Running...",power_str], [(1,1,1),(1,1,0)], label_font_size)
            elif self.current_state == STATE_DONE:
                #self.draw_message(ctx, ["Program","complete!","Replay:Press C","Restart:Press F"], [(0,1,0),(0,1,0),(1,1,0),(0,1,1)], label_font_size)
                self.draw_message(ctx, ["Program","complete!"], [(0,1,0),(0,1,0)], label_font_size)
                button_labels(ctx, confirm_label="Replay", cancel_label="Restart")

            elif self.current_state == STATE_SERVO: 
<<<<<<< HEAD
                servo_text         = ["S"]*(1+self.num_servos)              # Servo Text
                servo_text_colours = [(0.4,0.0,0.0)]*(1+self.num_servos)    # Red
                servo_text[0]      = "Servo Test"
                servo_text_colours[0] = (1,1,1)                       # Title - White
                for i in range(self.num_servos):
=======
                servo_text         = ["S"]*5
                servo_text_colours = [(0.4,0.0,0.0)]*5                # Red
                servo_text[0]      = "Servo Test"
                servo_text_colours[0] = (1,1,1)                       # Title - White
                for i in range(4):
>>>>>>> dfd7092a
                    # Select Colour according to mode
                    if self.servo[i] is None or self.servo_mode[i] == 0:
                        body_colour = (0.2,0.2,0.2)                    # Not activated - Grey
                        bar_colour  = (0.4,0.4,0.4)                    # Not activated - Grey
<<<<<<< HEAD
                    elif self.servo_mode[i] == 3:
                        body_colour = (0.1,0.5,0.1)                    # Scanning - Green 
                        bar_colour  = (0.1,1.0,0.1)                    # Scanning - Green
                        servo_text_colours[1+i] = (0.4,0.0,0.4)        # Scanning - Magenta
                    else:
                        body_colour = (0.1,0.1,0.5)                    # Active - Blue                    
                        bar_colour  = (0.1,0.1,1.0)                    # Active - Blue
                        servo_text_colours[1+i] = (0.4,0.4,0.0)        # Active - Yellow                        

                    # draw the servo positions
                    ctx.save()
                    ctx.translate(0, (i-1.5) * label_font_size)
                    # background for the servo position - grey
                    background_colour = (0.1,0.1,0.1) if i != self.servo_selected else (0.15,0.15,0.15)                        
                    ctx.rgb(*background_colour).rectangle(-100,1,200,label_font_size-2).fill() 
                    c = 100 * (self.servo_centre[i]-_SERVO_DEFAULT_CENTRE) / self.servo_range[i]
                    if self.servo[i] is not None:
                        # draw the servo position
                        x = 100 * (self.servo[i] + self.servo_centre[i] - _SERVO_DEFAULT_CENTRE) / self.servo_range[i]
=======
                    elif self.servo_mode[i] == 1:
                        body_colour = (0.1,0.1,0.5)                    # Active - Blue                    
                        bar_colour  = (0.1,0.1,1.0)                    # Active - Blue
                        servo_text_colours[1+i] = (0.4,0.4,0.0)        # Active - Yellow
                    else:
                        body_colour = (0.1,0.5,0.1)                    # Scanning - Green 
                        bar_colour  = (0.1,1.0,0.1)                    # Scanning - Green
                        servo_text_colours[1+i] = (0.4,0.0,0.4)        # Scanning - Magenta
                    # draw the servo positions
                    ctx.save()
                    ctx.translate(0, (i-1.3) * label_font_size)
                    # background for the servo position - grey
                    background_colour = (0.1,0.1,0.1) if i != self.servo_selected else (0.15,0.15,0.15)                        
                    ctx.rgb(*background_colour).rectangle(-100,1,200,label_font_size-2).fill()                            
                    if self.servo[i] is not None:
                        # draw the servo position
                        x = 100 * self.servo[i] / self.servo_range[i]
>>>>>>> dfd7092a
                        # vertical bar at servo position
                        ctx.rgb(*bar_colour).rectangle(x-2,1,5,label_font_size-2).fill()
                        # horizontal bar from 0 to servo position, not covering the centre marker or the servo position bar
                        ctx.rgb(*body_colour)                        
<<<<<<< HEAD
                        if   x > (c+4):
                            ctx.rectangle(c+1, 3, x-c-4, label_font_size-6).fill()
                        elif x < (c-4):
                            ctx.rectangle(x+4, 3, c-x-4, label_font_size-6).fill()
                    # marker for the centre - black (drawn last as it may have to go through the servo position bar)
                    ctx.rgb(0,0,0).move_to(c,0).line_to(c,label_font_size).stroke()                            
                    ctx.restore()
                    if self.servo_mode[i] == 3:
                        servo_text[i+1] = f"{int(abs(self.servo_rate[i])):4}/s"   # Scanning Rate
                    else:                                                   # Position
                        servo_text[i+1] = "Off" if (self.servo[i] is None or self.servo_mode[i] == 0) else f"{int(self.servo[i]):+5} "
                # Selected Servo - Brighter Text
                servo_text_colours[1+self.servo_selected] = tuple(int(j * 2.5) for j in servo_text_colours[1+self.servo_selected])                            
                self.draw_message(ctx, servo_text, servo_text_colours, label_font_size)
                if self.servo_mode[self.servo_selected] == 3:
                    # Scanning mode
                    button_labels(ctx, up_label="^", down_label="\u25BC", confirm_label="Mode", cancel_label="Exit", left_label="Slower", right_label="Faster")
                elif self.servo_mode[self.servo_selected] == 1:
                    button_labels(ctx, up_label="^", down_label="\u25BC", confirm_label="Mode", cancel_label="Exit", left_label="Trim-", right_label="+Trim")
                else:
                    #Position mode
                    button_labels(ctx, up_label="^", down_label="\u25BC", confirm_label="Mode", cancel_label="Exit", left_label="<--", right_label="-->")
                # NB characters \u25B2, \u25C0, \u25BA, \u21A9, \u2611 do not exist, so ii seems \u25BC has been included as a special case
            elif self.current_state == STATE_SETTINGS:
                self.draw_message(ctx, ["Edit Setting",f"{self._edit_setting}:",f"{self._edit_setting_value}"], [(1,1,1),(0,0,1),(0,1,0)], label_font_size)
                button_labels(ctx, up_label="+", down_label="-", confirm_label="Set", cancel_label="Cancel", right_label="Default")
=======
                        if   x >  4:
                            ctx.rectangle(1,3,x-4,label_font_size-6).fill()
                        elif x < -4:
                            ctx.rectangle(x+4,3,-x-4,label_font_size-6).fill()
                    # marker for the centre - black (drawn last as it may have to go through the servo position bar)
                    x = 100 * (self.servo_centre[i]-_SERVO_DEFAULT_CENTRE) / self.servo_range[i]
                    ctx.rgb(0,0,0).move_to(x,0).line_to(x,label_font_size).stroke()                            
                    ctx.restore()
                    servo_text[i+1] = "Off" if (self.servo[i] is None or self.servo_mode[i] == 0) else f"{int(self.servo[i]):+5} "
                # Selected Servo - Brighter Text
                servo_text_colours[1+self.servo_selected] = tuple(int(j * 2.5) for j in servo_text_colours[1+self.servo_selected])                            
                self.draw_message(ctx, servo_text, servo_text_colours, label_font_size)
            elif self.current_state == STATE_SETTINGS:
                self.draw_message(ctx, ["Edit Setting",f"{self._edit_setting}:",f"{self._edit_setting_value}"], [(1,1,1),(0,0,1),(0,1,0)], label_font_size)
>>>>>>> dfd7092a
            ctx.restore()

        # These need to be drawn every frame as they contain animations
        if self.current_state == STATE_MENU:
            clear_background(ctx)               
            self.menu.draw(ctx)

        if self.notification:
            self.notification.draw(ctx)

    # Value increment/decrement functions for positive integers only
    def _inc(self, v, l):
        if l==0:
            return v+1
        else:
            d = 10**l
            v = ((v // d) + 1) * d   # round up to the next multiple of 10^l
            return v
    
    def _dec(self, v, l):
        if l==0:
            return v-1
        else:
            d = 10**l
            v = (((v+(9*(10**(l-1)))) // d) - 1) * d   # round down to the next multiple of 10^l
            return v


    def clear_leds(self):
        for i in range(1,13):
            tildagonos.leds[i] = (0, 0, 0)


    def draw_message(self, ctx, message, colours, size=label_font_size):
        ctx.font_size = size
        num_lines = len(message)
        for i_num, instr in enumerate(message):
            text_line = str(instr)
            width = ctx.text_width(text_line)
            try:
                colour = colours[i_num]
            except IndexError:
                colour = None
            if colour is None:
                colour = (1,1,1)
            # Font is not central in the height allocated to it due to space for descenders etc...
            # this is most obvious when there is only one line of text
            # # position fine tuned to fit around button labels when showing 5 lines of text        
            y_position = int(0.35 * ctx.font_size) if num_lines == 1 else int((i_num-((num_lines-2)/2)) * ctx.font_size - 2)
            ctx.rgb(*colour).move_to(-width//2, y_position).text(text_line)


    def reset_servo(self):
        # re-initialise the servo range for the servos
        if self.hexdrive_app is not None:
            self.hexdrive_app.set_power(True)
<<<<<<< HEAD
            self.hexdrive_app.set_freq(1000 // self._settings['servo_period'].v)
        # initialise the 4 servos
        for i in range(4):
            if self.hexdrive_app is not None:    # Apply Trim
                self.hexdrive_app.set_servocentre(self.servo_centre[self.servo_selected], self.servo_selected)                            
=======
        # initialise the 4 servos
        for i in range(4):
>>>>>>> dfd7092a
            # update the servo range in case settigns have changed
            self.servo_range[i] = self._settings['servo_range'].v     # only 1 setting actually for all servos at present
            # check that the current position is within the new range
            if self.servo[i] is not None:
                if self.servo[i] > self.servo_range[i]:
                    self.servo[i] = self.servo_range[i]
                elif self.servo[i] < -self.servo_range[i]:
                    self.servo[i] = -self.servo_range[i]
                # leave the servo positions etc... as they are. but turn them back on
                if self.hexdrive_app is not None:
                    self.hexdrive_app.set_servoposition(i, int(self.servo[i]))
            # leave the servo modes as they are
        self.servo_selected = 0


### MENU FUNCTIONALITY ###


    def set_menu(self, menu_name = "main"):  #: Literal["main"]): does it work without the type hint?
        if self._settings['logging'].v:
            print(f"H:Setting Menu to {menu_name}")
        if self.menu is not None:
            self.menu._cleanup()
        self.current_menu = menu_name
        if menu_name == "main":
            self.menu = Menu(
                self,
                _main_menu_items,
                select_handler=self._main_menu_select_handler,
                back_handler=self._menu_back_handler,
                )
        elif menu_name == "Settings":
            # construct the settings menu
            _settings_menu_items = ["SAVE ALL", "DEFAULT ALL"]
<<<<<<< HEAD
            for _, setting in enumerate(self._settings):
=======
            for i, setting in enumerate(self._settings):
>>>>>>> dfd7092a
                _settings_menu_items.append(f"{setting}")
            self.menu = Menu(
                self,
                _settings_menu_items,
                select_handler=self._settings_menu_select_handler,
                back_handler=self._menu_back_handler,
                )


    def _main_menu_select_handler(self, item, idx):
<<<<<<< HEAD
        if self._settings['logging'].v:
            print(f"H:Main Menu {item} at index {idx}")
        if   idx == 0: # Motor Test - Turtle/Logo mode
            if self.num_motors == 0:
                self.notification = Notification("No Motors")
            else:
                self.set_menu(None)
                self.button_states.clear()
                self._animation_counter = 0
                self.current_state = STATE_HELP
                self._refresh = True
        elif idx == 1: # Servo Test
            if self.num_servos == 0:
                self.notification = Notification("No Servos")
            else:
                self.set_menu(None)
                self.button_states.clear()
                self.reset_servo()
                self.current_state = STATE_SERVO
                self._refresh = True
                self._auto_repeat_clear()
        elif idx == 2: # Settings
            self.set_menu(_main_menu_items[idx])
        elif idx == 3: # About
            self.set_menu(None)
            self.button_states.clear()
            self._animation_counter = 0
            eventbus.emit(PatternDisable())                    
            self.current_state = STATE_LOGO
            self._refresh = True


    def _settings_menu_select_handler(self, item, idx):
        if self._settings['logging'].v:
            print(f"H:Setting {item} at index {idx}")
        if idx == 0: #Save
            if self._settings['logging'].v:
                print("H:Settings Save All")
            settings.save()
            self.notification = Notification("  Settings   Saved")
            self.set_menu("main")
        elif idx == 1: #Default
            if self._settings['logging'].v:
                print("H:Settings Default All")
            for s in self._settings:
                self._settings[s].v = self._settings[s].d
                self._settings[s].persist()
            self.notification = Notification(" Settings  Defaulted")
=======
        if   idx == 0: # Motor Test - Turtle/Logo mode
            self.set_menu(None)
            self.button_states.clear()
            self._animation_counter = 0
            self.current_state = STATE_HELP
            self._refresh = True
        elif idx == 1: # Servo Test
            self.set_menu(None)
            self.button_states.clear()
            self.reset_servo()
            self.current_state = STATE_SERVO
            self._refresh = True
            self._auto_repeat_clear()
        elif idx == 2: # Settings
            self.set_menu(_main_menu_items[idx])
        elif idx == 3: # About
            self.set_menu(None)
            self.button_states.clear()
            self._animation_counter = 0
            eventbus.emit(PatternDisable())                    
            self.current_state = STATE_LOGO
            self._refresh = True
        else:
            print(f"H:Selected {item} at index {idx}")


    def _settings_menu_select_handler(self, item, idx):
        print(f"H:Setting {item} at index {idx}")
        if idx == 0: #Save
            print("H:Settings Save All")
            settings.save()
            self.notification = Notification("Settings Saved")
            self.set_menu("main")
        elif idx == 1: #Default
            print("H:Settings Default All")
            for s in self._settings:
                self._settings[s].v = self._settings[s].d
                self._settings[s].persist()
            self.notification = Notification("Settings Defaulted")
>>>>>>> dfd7092a
            self.set_menu("main")
        else:
            self.set_menu(None)
            self.button_states.clear()
            self.current_state = STATE_SETTINGS
            self._refresh = True
            self._auto_repeat_clear()
            self._edit_setting = item
            self._edit_setting_value = self._settings[item].v


    def _menu_back_handler(self):
        if self.current_menu == "main":
            self.minimise()
        # There are only two menus so this is the only other option    
        self.set_menu("main")


### BADGEBOT DEMO FUNCTIONALITY ###

    def _handle_instruction_press(self, press_type: Button):
        if self.last_press == press_type:
            self.current_instruction.inc()
        else:
            self.finalize_instruction()
            self.current_instruction = Instruction(press_type)
        self.last_press = press_type


<<<<<<< HEAD
    # multi level auto repeat
    # if speed_up is True, the auto repeat gets faster the longer the button is held
    # otherwise it is a fixed rate, but the level is used to determine the scale of the increase in the setttings inc() and dec() functions
    def _auto_repeat_check(self, delta, speed_up = True) -> bool:                
        self._auto_repeat += delta
        # multi stage auto repeat - the repeat gets faster the longer the button is held
        if self._auto_repeat > self._auto_repeat_intervals[self._auto_repeat_level if speed_up else 0]:
            self._auto_repeat = 0
            self._auto_repeat_count += 1
            # variable threshold to count to increase level so that it is not too easy to get to the highest level as the auto repeat period is reduced
            if self._auto_repeat_count > ((_AUTO_REPEAT_COUNT_THRES*_AUTO_REPEAT_MS) // self._auto_repeat_intervals[self._auto_repeat_level if speed_up else 0]):
                self._auto_repeat_count = 0
                if self._auto_repeat_level < (_AUTO_REPEAT_SPEED_LEVEL_MAX if speed_up else _AUTO_REPEAT_LEVEL_MAX):
                    self._auto_repeat_level += 1
                    if self._settings['logging'].v:
                        print(f"Auto Repeat Level: {self._auto_repeat_level}")
=======

    def _auto_repeat_scaled_value(self, value):
        return value * (5 ** self._auto_repeat_level)

    # multi level auto repeat
    def _auto_repeat_check(self, delta) -> bool:                
        self._auto_repeat += delta
        # multi stage auto repeat
        if self._auto_repeat > _AUTO_REPEAT_MS:
            self._auto_repeat = 0
            self._auto_repeat_count += 1
            if self._auto_repeat_count > _AUTO_REPEAT_COUNT_THRES:
                self._auto_repeat_count = 0
                if self._auto_repeat_level < _AUTO_REPEAT_LEVEL_MAX:
                    self._auto_repeat_level += 1
                    print(f"Auto Repeat Level: {self._auto_repeat_level}")
>>>>>>> dfd7092a
            return True
        return False


    def _auto_repeat_clear(self):                
<<<<<<< HEAD
        self._auto_repeat = 1+ self._auto_repeat_intervals[0] # so that we trigger immediately on next press 
=======
        self._auto_repeat = 0 
>>>>>>> dfd7092a
        self._auto_repeat_count = 0 
        self._auto_repeat_level = 0


    def reset_robot(self):
        self.current_state = STATE_HELP
        self.last_press = BUTTON_TYPES["CONFIRM"]
        self._animation_counter = 0
        self.long_press_delta = 0
        self.is_scroll = False
        self.scroll_offset = 0
        self.run_countdown_elapsed_ms = 0
        self.instructions = []
        self.current_instruction = None
        self.current_power_duration = ((0,0,0,0), 0)
        self.power_plan_iter = iter([])


    def get_current_power_level(self, delta) -> int:
        # takes in delta as ms since last call
        # if delta was > 10... what to do
        if delta >= _TICK_MS:
            delta = _TICK_MS-1

        current_power, current_duration = self.current_power_duration

        updated_duration = current_duration - delta
        if updated_duration <= 0:
            try:
                next_power, next_duration = next(self.power_plan_iter)
            except StopIteration:
                # returns None when complete
                return None
            next_duration += updated_duration
            self.current_power_duration = next_power, next_duration
            return next_power
        else:
            self.current_power_duration = current_power, updated_duration
            return current_power


    def finalize_instruction(self):
        if self.current_instruction is not None:
            self.current_instruction.make_power_plan(self._settings)
            self.instructions.append(self.current_instruction)
            if len(self.instructions) >= 5:
                self.scroll_offset -= 1
            self.current_instruction = None


class MySetting:
    def __init__(self, container, default, minimum, maximum):
        self._container = container
        self.d = default
        self.v = default
        self._min = minimum
        self._max = maximum


    def __str__(self):
        return str(self.v)


    def _index(self):
        for k,v in self._container.items():
            if v == self:
                return k
        return None

        
    # This returns an increase in the value passed in - subject to max and with scale of increase depending on level
    # based on the type of the setting
    # it does not affect the current value of the setting
    def inc(self, v, l=0):            
        if isinstance(self.v, bool):
            v = not v
        elif isinstance(self.v, int):
<<<<<<< HEAD
            if l==0:
                v += 1
            else:
                d = 10**l
                v = ((v // d) + 1) * d   # round up to the next multiple of 10^l, being very careful not to cause big jumps when value was nearly at the next multiple 
=======
            v += (4 ** l)            
>>>>>>> dfd7092a
            if v > self._max:
                v = self._max
        elif isinstance(self.v, float):
            # only float at present is brightness from 0.0 to 1.0
            v += 0.1            
            if v > self._max:
                v = self._max  
<<<<<<< HEAD
        elif self._container['logging'].v:
=======
        else:
>>>>>>> dfd7092a
            print(f"H:inc type: {type(self.v)}")                               
        return v

    # This returns a decrease in the value passed in - subject to min and with scale of increase depending on level
    # based on the type of the setting
    # it does not affect the current value of the setting
    def dec(self, v, l=0):            
        if isinstance(self.v, bool):
            v = not v
        elif isinstance(self.v, int):
<<<<<<< HEAD
            if l==0:
                v -= 1
            else:
                d = 10**l
                v = (((v+(9*(10**(l-1)))) // d) - 1) * d   # round down to the next multiple of 10^l
=======
            v -= (4 ** l)            
>>>>>>> dfd7092a
            if v < self._min:
                v = self._min       
        elif isinstance(self.v, float):
            # only float at present is brightness from 0.0 to 1.0
            v -= 0.1            
            if v < self._min:
                v = self._min
<<<<<<< HEAD
        elif self._container['logging'].v:
            print(f"H: dec type: {type(self.v)}") 
        return v
    

=======
        else:
            print(f"H: dec type: {type(self.v)}") 
        return v
    
>>>>>>> dfd7092a
    def persist(self):
        # only save non-default settings to the settings store
        try:
            if self.v != self.d:
                settings.set(f"badgebot.{self._index()}", self.v)
            else:
                settings.set(f"badgebot.{self._index()}", None)
        except Exception as e:
            print(f"H:Failed to persist setting {self._index()}: {e}")


class Instruction:
    def __init__(self, press_type: Button) -> None:
        self._press_type = press_type
        self._duration: int = 1
        self.power_plan = []


    @property
    def press_type(self) -> Button:
        return self._press_type


    def inc(self):
        self._duration += 1


    def __str__(self):
        return f"{self.press_type.name} {self._duration}"


    def directional_power_tuple(self, power):
        if   self._press_type == BUTTON_TYPES["UP"]:
            return ( power,  power)
        elif self._press_type == BUTTON_TYPES["DOWN"]:
            return (-power, -power)
        elif self._press_type == BUTTON_TYPES["LEFT"]:
            return (-power,  power)
        elif self._press_type == BUTTON_TYPES["RIGHT"]:
            return ( power, -power)


    def directional_duration(self, mysettings):
        if   self._press_type == BUTTON_TYPES["UP"] or self._press_type == BUTTON_TYPES["DOWN"]:
            return (mysettings['drive_step_ms'].v)            
        elif self._press_type == BUTTON_TYPES["LEFT"] or self._press_type == BUTTON_TYPES["RIGHT"]:
            return (mysettings['turn_step_ms'].v)
        

    def make_power_plan(self, mysettings):
        # return collection of tuples of power and their duration
        curr_power = 0
        ramp_up = []
        for i in range(1*(self._duration+3)):
            ramp_up.append((self.directional_power_tuple(curr_power), _TICK_MS))
            curr_power += mysettings['acceleration'].v
            if curr_power >= mysettings['max_power'].v:
                ramp_up.append((self.directional_power_tuple(mysettings['max_power'].v), _TICK_MS))
                break
        user_power_duration = (self.directional_duration(mysettings) * self._duration)-(2*(i+1)*_TICK_MS)
        power_durations = ramp_up.copy()
        if user_power_duration > 0:
            power_durations.append((self.directional_power_tuple(mysettings['max_power'].v), user_power_duration))
        ramp_down = ramp_up.copy()
        ramp_down.reverse()
        power_durations.extend(ramp_down)
        if mysettings['logging'].v:
            print("Power durations:")
            print(power_durations)
        self.power_plan = power_durations


__app_export__ = BadgeBotApp<|MERGE_RESOLUTION|>--- conflicted
+++ resolved
@@ -72,7 +72,6 @@
 # Servo Tester - Defaults
 _SERVO_DEFAULT_STEP    = 10         # us per step    
 _SERVO_DEFAULT_CENTRE  = 1500       # us
-<<<<<<< HEAD
 _SERVO_DEFAULT_RANGE   = 1000       # +/- 500us from centre
 _SERVO_DEFAULT_RATE    = 25         # *10us per s
 _SERVO_DEFAULT_MODE    = 0          # Off
@@ -80,14 +79,7 @@
 _SERVO_MAX_RATE        = 1000       # *10us per s
 _SERVO_MIN_RATE        = 1          # *10us per s
 _SERVO_MAX_TRIM        = 1000       # us
-=======
-_SERVO_DEFAULT_RANGE   = 500        # +/- 500us from centre
-_SERVO_DEFAULT_RATE    = 250        # us per s
-_SERVO_DEFAULT_MODE    = 0          # Off    
-_SERVO_MAX_RATE        = 10000      # us per s
-_SERVO_MIN_RATE        = 25         # us per s
-_SERVO_RATE_STEP       = 25         # us per s
->>>>>>> dfd7092a
+
 
 # Timings
 _TICK_MS       =  10        # Smallest unit of change for power, in ms
@@ -96,14 +88,10 @@
 _LONG_PRESS_MS = 750        # Time for long button press to register, in ms
 _RUN_COUNTDOWN_MS = 5000    # Time after running program until drive starts, in ms
 _AUTO_REPEAT_MS = 200       # Time between auto-repeats, in ms
-<<<<<<< HEAD
 _AUTO_REPEAT_COUNT_THRES = 10 # Number of auto-repeats before increasing level
 _AUTO_REPEAT_SPEED_LEVEL_MAX = 4  # Maximum level of auto-repeat speed increases
 _AUTO_REPEAT_LEVEL_MAX = 3  # Maximum level of auto-repeat digit increases
-=======
-_AUTO_REPEAT_COUNT_THRES = 5 # Number of auto-repeats before increasing level
-_AUTO_REPEAT_LEVEL_MAX = 3  # Maximum level of auto-repeat
->>>>>>> dfd7092a
+
 
 # App states
 STATE_INIT = -1
@@ -144,10 +132,7 @@
 
 # 
 _main_menu_items = ["Motor Moves", "Servo Test", "Settings", "About"]
-<<<<<<< HEAD
-=======
-#_settings_menu_items = ["Servo Range"]
->>>>>>> dfd7092a
+
 
 class BadgeBotApp(app.App):
     def __init__(self):
@@ -189,7 +174,6 @@
         self._settings['max_power']     = MySetting(self._settings, _MAX_POWER, 1000, 65535)
         self._settings['drive_step_ms'] = MySetting(self._settings, _USER_DRIVE_MS, 5, 200)
         self._settings['turn_step_ms']  = MySetting(self._settings, _USER_TURN_MS, 5, 200)
-<<<<<<< HEAD
         self._settings['servo_step']    = MySetting(self._settings, _SERVO_DEFAULT_STEP, 1, 100)
         self._settings['servo_range']   = MySetting(self._settings, _SERVO_DEFAULT_RANGE, 100, 1400)  # one setting for all servos
         self._settings['servo_period']  = MySetting(self._settings, _SERVO_DEFAULT_PERIOD, 5, 50)
@@ -197,13 +181,6 @@
         self._settings['logging']       = MySetting(self._settings, _LOGGING, False, True)
         self._settings['erase_eeprom']  = MySetting(self._settings, _ERASE_EEPROM, False, True)
 
-=======
-        self._settings['brightness']    = MySetting(self._settings, _BRIGHTNESS, 0.1, 1.0)
-        self._settings['logging']       = MySetting(self._settings, _LOGGING, False, True)
-        self._settings['erase_eeprom']  = MySetting(self._settings, _ERASE_EEPROM, False, True)
-        self._settings['servo_step']    = MySetting(self._settings, _SERVO_DEFAULT_STEP, 1, 100)
-        self._settings['servo_range']   = MySetting(self._settings, _SERVO_DEFAULT_RANGE, 100, 1000)  # one setting for all servos
->>>>>>> dfd7092a
         self._edit_setting = None
         self._edit_setting_value = None       
         self.update_settings()   
@@ -413,12 +390,9 @@
             if e.args[0] != 2:
                 # ignore errors which will happen if the file does not exist
                 print(f"H:Error deleting {dest_path}: {e}")
-<<<<<<< HEAD
         if self._settings['logging'].v:
             print(f"H:Copying {source_path} to {dest_path}")
-=======
-        print(f"H:Copying {source_path} to {dest_path}")
->>>>>>> dfd7092a
+
         try:
             appfile = open(dest_path, "wb")
         except Exception as e:
@@ -950,7 +924,6 @@
                     elif self.servo_mode[self.servo_selected] == 3: # Scanning Mode
                         # as the rate changes sign when it reaches the range, we must be careful to modify it in the correct direction
                         if self.servo_rate[self.servo_selected] < 0:
-<<<<<<< HEAD
                             negative = True    
                             rate = -self.servo_rate[self.servo_selected]
                         else:
@@ -971,22 +944,7 @@
                     if self.servo[self.servo_selected] is not None:
                         if self.servo_range[self.servo_selected] < (self.servo[self.servo_selected] + (self.servo_centre[self.servo_selected] - _SERVO_DEFAULT_CENTRE)):
                             self.servo[self.servo_selected] = self.servo_range[self.servo_selected] - (self.servo_centre[self.servo_selected] - _SERVO_DEFAULT_CENTRE)
-=======
-                            self.servo_rate[self.servo_selected] = self.servo_rate[self.servo_selected] - self._auto_repeat_scaled_value(_SERVO_RATE_STEP)
-                            if -_SERVO_MAX_RATE > self.servo_rate[self.servo_selected]:
-                                self.servo_rate[self.servo_selected] = -_SERVO_MAX_RATE
-                        else:
-                            self.servo_rate[self.servo_selected] = self.servo_rate[self.servo_selected] + self._auto_repeat_scaled_value(_SERVO_RATE_STEP)
-                            if _SERVO_MAX_RATE < self.servo_centre[self.servo_selected]:
-                                self.servo_rate[self.servo_selected] = _SERVO_MAX_RATE
-                    else:
-                        if self.servo[self.servo_selected] is None:
-                            self.servo[self.servo_selected] = 0
-                        self.servo_mode[self.servo_selected] = 1    
-                        self.servo[self.servo_selected] = self.servo[self.servo_selected] + self._settings['servo_step'].v
-                        if self.servo_range[self.servo_selected] < self.servo[self.servo_selected]:
-                            self.servo[self.servo_selected] = self.servo_range[self.servo_selected]
->>>>>>> dfd7092a
+
                     self._refresh = True
             elif self.button_states.get(BUTTON_TYPES["LEFT"]):
                 if self._auto_repeat_check(delta, not (self.servo_mode[self.servo_selected] == 3)):
@@ -1001,7 +959,6 @@
                     elif self.servo_mode[self.servo_selected] == 3: # Scanning Mode
                         # as the rate changes sign when it reaches the range, we must be careful to modify it in the correct direction
                         if self.servo_rate[self.servo_selected] < 0:
-<<<<<<< HEAD
                             negative = True    
                             rate = -self.servo_rate[self.servo_selected]
                         else:
@@ -1022,29 +979,12 @@
                     if self.servo[self.servo_selected] is not None:
                         if -self.servo_range[self.servo_selected] > (self.servo[self.servo_selected] + (self.servo_centre[self.servo_selected] - _SERVO_DEFAULT_CENTRE)):
                             self.servo[self.servo_selected] = -self.servo_range[self.servo_selected] - (self.servo_centre[self.servo_selected] - _SERVO_DEFAULT_CENTRE)
-=======
-                            self.servo_rate[self.servo_selected] = self.servo_rate[self.servo_selected] + self._auto_repeat_scaled_value(_SERVO_RATE_STEP)
-                            if -_SERVO_MIN_RATE < self.servo_rate[self.servo_selected]:
-                                self.servo_rate[self.servo_selected] = -_SERVO_MIN_RATE
-                        else:
-                            self.servo_rate[self.servo_selected] = self.servo_rate[self.servo_selected] - self._auto_repeat_scaled_value(_SERVO_RATE_STEP)
-                            if _SERVO_MIN_RATE > self.servo_centre[self.servo_selected]:
-                                self.servo_rate[self.servo_selected] = _SERVO_MIN_RATE
-                        #print(f"Servo {self.servo_selected} Rate: {self.servo_rate[self.servo_selected]}")                       
-                    else:
-                        if self.servo[self.servo_selected] is None:
-                            self.servo[self.servo_selected] = 0                        
-                        self.servo_mode[self.servo_selected] = 1    
-                        self.servo[self.servo_selected] = self.servo[self.servo_selected] - self._settings['servo_step'].v
-                        if -self.servo_range[self.servo_selected] > self.servo[self.servo_selected]:
-                            self.servo[self.servo_selected] = -self.servo_range[self.servo_selected]
->>>>>>> dfd7092a
+
                     self._refresh = True
             else:
                 self._auto_repeat_clear()    
                 # non auto-repeating buttons
                 if self.button_states.get(BUTTON_TYPES["UP"]):
-<<<<<<< HEAD
                     self.button_states.clear()
                     self.servo_selected = (self.servo_selected - 1) % self.num_servos
                     self._refresh = True
@@ -1054,21 +994,11 @@
                     self._refresh = True
                 elif self.button_states.get(BUTTON_TYPES["CANCEL"]):
                     self.button_states.clear()
-=======
-                    self.servo_selected = (self.servo_selected - 1) % 4
-                    self._refresh = True
-                    self.button_states.clear()
-                elif self.button_states.get(BUTTON_TYPES["DOWN"]):
-                    self.servo_selected = (self.servo_selected + 1) % 4
-                    self._refresh = True
-                    self.button_states.clear()
-                elif self.button_states.get(BUTTON_TYPES["CANCEL"]):
->>>>>>> dfd7092a
+
                     if self.hexdrive_app is not None:
                         self.hexdrive_app.set_power(False)
                         self.hexdrive_app.set_servoposition()   # All Off
                     self.current_state = STATE_MENU
-<<<<<<< HEAD
                 elif self.button_states.get(BUTTON_TYPES["CONFIRM"]): #Cycle Through Modes
                     self.button_states.clear()
                     self.servo_mode[self.servo_selected] = (self.servo_mode[self.servo_selected] + 1) % 4
@@ -1078,17 +1008,7 @@
                     else:
                         self._refresh = True
                     self.notification = Notification(f" Servo {self.servo_selected}:  {self._servo_modes[self.servo_mode[self.servo_selected]]}")
-=======
-                    self.button_states.clear()
-                elif self.button_states.get(BUTTON_TYPES["CONFIRM"]): #Toggle Mode
-                    self.servo_mode[self.servo_selected] = (self.servo_mode[self.servo_selected] + 1) % 3
-                    if self.servo_mode[self.servo_selected] == 0:
-                        self.hexdrive_app.set_servoposition(self.servo_selected, None)
-                    else:
-                        self._refresh = True
-                    self.button_states.clear()
-                    self.notification = Notification(f"Servo {self.servo_selected}:   {self._servo_modes[self.servo_mode[self.servo_selected]]}")
->>>>>>> dfd7092a
+
             if self.current_state == STATE_SERVO:   # check we are still acutally in servo mode
                 for i in range(4):
                     if self.servo_mode[i] == 3:
@@ -1275,24 +1195,16 @@
                 button_labels(ctx, confirm_label="Replay", cancel_label="Restart")
 
             elif self.current_state == STATE_SERVO: 
-<<<<<<< HEAD
                 servo_text         = ["S"]*(1+self.num_servos)              # Servo Text
                 servo_text_colours = [(0.4,0.0,0.0)]*(1+self.num_servos)    # Red
                 servo_text[0]      = "Servo Test"
                 servo_text_colours[0] = (1,1,1)                       # Title - White
                 for i in range(self.num_servos):
-=======
-                servo_text         = ["S"]*5
-                servo_text_colours = [(0.4,0.0,0.0)]*5                # Red
-                servo_text[0]      = "Servo Test"
-                servo_text_colours[0] = (1,1,1)                       # Title - White
-                for i in range(4):
->>>>>>> dfd7092a
+
                     # Select Colour according to mode
                     if self.servo[i] is None or self.servo_mode[i] == 0:
                         body_colour = (0.2,0.2,0.2)                    # Not activated - Grey
                         bar_colour  = (0.4,0.4,0.4)                    # Not activated - Grey
-<<<<<<< HEAD
                     elif self.servo_mode[i] == 3:
                         body_colour = (0.1,0.5,0.1)                    # Scanning - Green 
                         bar_colour  = (0.1,1.0,0.1)                    # Scanning - Green
@@ -1312,30 +1224,11 @@
                     if self.servo[i] is not None:
                         # draw the servo position
                         x = 100 * (self.servo[i] + self.servo_centre[i] - _SERVO_DEFAULT_CENTRE) / self.servo_range[i]
-=======
-                    elif self.servo_mode[i] == 1:
-                        body_colour = (0.1,0.1,0.5)                    # Active - Blue                    
-                        bar_colour  = (0.1,0.1,1.0)                    # Active - Blue
-                        servo_text_colours[1+i] = (0.4,0.4,0.0)        # Active - Yellow
-                    else:
-                        body_colour = (0.1,0.5,0.1)                    # Scanning - Green 
-                        bar_colour  = (0.1,1.0,0.1)                    # Scanning - Green
-                        servo_text_colours[1+i] = (0.4,0.0,0.4)        # Scanning - Magenta
-                    # draw the servo positions
-                    ctx.save()
-                    ctx.translate(0, (i-1.3) * label_font_size)
-                    # background for the servo position - grey
-                    background_colour = (0.1,0.1,0.1) if i != self.servo_selected else (0.15,0.15,0.15)                        
-                    ctx.rgb(*background_colour).rectangle(-100,1,200,label_font_size-2).fill()                            
-                    if self.servo[i] is not None:
-                        # draw the servo position
-                        x = 100 * self.servo[i] / self.servo_range[i]
->>>>>>> dfd7092a
+
                         # vertical bar at servo position
                         ctx.rgb(*bar_colour).rectangle(x-2,1,5,label_font_size-2).fill()
                         # horizontal bar from 0 to servo position, not covering the centre marker or the servo position bar
                         ctx.rgb(*body_colour)                        
-<<<<<<< HEAD
                         if   x > (c+4):
                             ctx.rectangle(c+1, 3, x-c-4, label_font_size-6).fill()
                         elif x < (c-4):
@@ -1362,22 +1255,7 @@
             elif self.current_state == STATE_SETTINGS:
                 self.draw_message(ctx, ["Edit Setting",f"{self._edit_setting}:",f"{self._edit_setting_value}"], [(1,1,1),(0,0,1),(0,1,0)], label_font_size)
                 button_labels(ctx, up_label="+", down_label="-", confirm_label="Set", cancel_label="Cancel", right_label="Default")
-=======
-                        if   x >  4:
-                            ctx.rectangle(1,3,x-4,label_font_size-6).fill()
-                        elif x < -4:
-                            ctx.rectangle(x+4,3,-x-4,label_font_size-6).fill()
-                    # marker for the centre - black (drawn last as it may have to go through the servo position bar)
-                    x = 100 * (self.servo_centre[i]-_SERVO_DEFAULT_CENTRE) / self.servo_range[i]
-                    ctx.rgb(0,0,0).move_to(x,0).line_to(x,label_font_size).stroke()                            
-                    ctx.restore()
-                    servo_text[i+1] = "Off" if (self.servo[i] is None or self.servo_mode[i] == 0) else f"{int(self.servo[i]):+5} "
-                # Selected Servo - Brighter Text
-                servo_text_colours[1+self.servo_selected] = tuple(int(j * 2.5) for j in servo_text_colours[1+self.servo_selected])                            
-                self.draw_message(ctx, servo_text, servo_text_colours, label_font_size)
-            elif self.current_state == STATE_SETTINGS:
-                self.draw_message(ctx, ["Edit Setting",f"{self._edit_setting}:",f"{self._edit_setting_value}"], [(1,1,1),(0,0,1),(0,1,0)], label_font_size)
->>>>>>> dfd7092a
+
             ctx.restore()
 
         # These need to be drawn every frame as they contain animations
@@ -1434,16 +1312,12 @@
         # re-initialise the servo range for the servos
         if self.hexdrive_app is not None:
             self.hexdrive_app.set_power(True)
-<<<<<<< HEAD
             self.hexdrive_app.set_freq(1000 // self._settings['servo_period'].v)
         # initialise the 4 servos
         for i in range(4):
             if self.hexdrive_app is not None:    # Apply Trim
                 self.hexdrive_app.set_servocentre(self.servo_centre[self.servo_selected], self.servo_selected)                            
-=======
-        # initialise the 4 servos
-        for i in range(4):
->>>>>>> dfd7092a
+
             # update the servo range in case settigns have changed
             self.servo_range[i] = self._settings['servo_range'].v     # only 1 setting actually for all servos at present
             # check that the current position is within the new range
@@ -1478,11 +1352,8 @@
         elif menu_name == "Settings":
             # construct the settings menu
             _settings_menu_items = ["SAVE ALL", "DEFAULT ALL"]
-<<<<<<< HEAD
             for _, setting in enumerate(self._settings):
-=======
-            for i, setting in enumerate(self._settings):
->>>>>>> dfd7092a
+
                 _settings_menu_items.append(f"{setting}")
             self.menu = Menu(
                 self,
@@ -1493,7 +1364,6 @@
 
 
     def _main_menu_select_handler(self, item, idx):
-<<<<<<< HEAD
         if self._settings['logging'].v:
             print(f"H:Main Menu {item} at index {idx}")
         if   idx == 0: # Motor Test - Turtle/Logo mode
@@ -1542,47 +1412,7 @@
                 self._settings[s].v = self._settings[s].d
                 self._settings[s].persist()
             self.notification = Notification(" Settings  Defaulted")
-=======
-        if   idx == 0: # Motor Test - Turtle/Logo mode
-            self.set_menu(None)
-            self.button_states.clear()
-            self._animation_counter = 0
-            self.current_state = STATE_HELP
-            self._refresh = True
-        elif idx == 1: # Servo Test
-            self.set_menu(None)
-            self.button_states.clear()
-            self.reset_servo()
-            self.current_state = STATE_SERVO
-            self._refresh = True
-            self._auto_repeat_clear()
-        elif idx == 2: # Settings
-            self.set_menu(_main_menu_items[idx])
-        elif idx == 3: # About
-            self.set_menu(None)
-            self.button_states.clear()
-            self._animation_counter = 0
-            eventbus.emit(PatternDisable())                    
-            self.current_state = STATE_LOGO
-            self._refresh = True
-        else:
-            print(f"H:Selected {item} at index {idx}")
-
-
-    def _settings_menu_select_handler(self, item, idx):
-        print(f"H:Setting {item} at index {idx}")
-        if idx == 0: #Save
-            print("H:Settings Save All")
-            settings.save()
-            self.notification = Notification("Settings Saved")
-            self.set_menu("main")
-        elif idx == 1: #Default
-            print("H:Settings Default All")
-            for s in self._settings:
-                self._settings[s].v = self._settings[s].d
-                self._settings[s].persist()
-            self.notification = Notification("Settings Defaulted")
->>>>>>> dfd7092a
+
             self.set_menu("main")
         else:
             self.set_menu(None)
@@ -1612,7 +1442,6 @@
         self.last_press = press_type
 
 
-<<<<<<< HEAD
     # multi level auto repeat
     # if speed_up is True, the auto repeat gets faster the longer the button is held
     # otherwise it is a fixed rate, but the level is used to determine the scale of the increase in the setttings inc() and dec() functions
@@ -1629,34 +1458,14 @@
                     self._auto_repeat_level += 1
                     if self._settings['logging'].v:
                         print(f"Auto Repeat Level: {self._auto_repeat_level}")
-=======
-
-    def _auto_repeat_scaled_value(self, value):
-        return value * (5 ** self._auto_repeat_level)
-
-    # multi level auto repeat
-    def _auto_repeat_check(self, delta) -> bool:                
-        self._auto_repeat += delta
-        # multi stage auto repeat
-        if self._auto_repeat > _AUTO_REPEAT_MS:
-            self._auto_repeat = 0
-            self._auto_repeat_count += 1
-            if self._auto_repeat_count > _AUTO_REPEAT_COUNT_THRES:
-                self._auto_repeat_count = 0
-                if self._auto_repeat_level < _AUTO_REPEAT_LEVEL_MAX:
-                    self._auto_repeat_level += 1
-                    print(f"Auto Repeat Level: {self._auto_repeat_level}")
->>>>>>> dfd7092a
+
             return True
         return False
 
 
     def _auto_repeat_clear(self):                
-<<<<<<< HEAD
         self._auto_repeat = 1+ self._auto_repeat_intervals[0] # so that we trigger immediately on next press 
-=======
-        self._auto_repeat = 0 
->>>>>>> dfd7092a
+
         self._auto_repeat_count = 0 
         self._auto_repeat_level = 0
 
@@ -1734,15 +1543,12 @@
         if isinstance(self.v, bool):
             v = not v
         elif isinstance(self.v, int):
-<<<<<<< HEAD
             if l==0:
                 v += 1
             else:
                 d = 10**l
                 v = ((v // d) + 1) * d   # round up to the next multiple of 10^l, being very careful not to cause big jumps when value was nearly at the next multiple 
-=======
-            v += (4 ** l)            
->>>>>>> dfd7092a
+
             if v > self._max:
                 v = self._max
         elif isinstance(self.v, float):
@@ -1750,11 +1556,7 @@
             v += 0.1            
             if v > self._max:
                 v = self._max  
-<<<<<<< HEAD
         elif self._container['logging'].v:
-=======
-        else:
->>>>>>> dfd7092a
             print(f"H:inc type: {type(self.v)}")                               
         return v
 
@@ -1765,15 +1567,12 @@
         if isinstance(self.v, bool):
             v = not v
         elif isinstance(self.v, int):
-<<<<<<< HEAD
             if l==0:
                 v -= 1
             else:
                 d = 10**l
                 v = (((v+(9*(10**(l-1)))) // d) - 1) * d   # round down to the next multiple of 10^l
-=======
-            v -= (4 ** l)            
->>>>>>> dfd7092a
+
             if v < self._min:
                 v = self._min       
         elif isinstance(self.v, float):
@@ -1781,18 +1580,11 @@
             v -= 0.1            
             if v < self._min:
                 v = self._min
-<<<<<<< HEAD
         elif self._container['logging'].v:
             print(f"H: dec type: {type(self.v)}") 
         return v
     
 
-=======
-        else:
-            print(f"H: dec type: {type(self.v)}") 
-        return v
-    
->>>>>>> dfd7092a
     def persist(self):
         # only save non-default settings to the settings store
         try:
