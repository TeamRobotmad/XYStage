import asyncio
import aioble
import bluetooth
import os
import time
from math import cos, pi
import ota
import settings
import vfs
from app_components.notification import Notification
from app_components.tokens import label_font_size, twentyfour_pt, clear_background, button_labels
from app_components import Menu
from events.input import BUTTON_TYPES, Button, Buttons, ButtonUpEvent
from frontboards.twentyfour import BUTTONS
<<<<<<< HEAD
from machine import PWM, Timer, Pin
from system.eventbus import eventbus
from system.hexpansion.events import (HexpansionInsertionEvent,
                                      HexpansionRemovalEvent)
from system.hexpansion.header import read_header
from system.hexpansion.config import HexpansionConfig
=======
from machine import I2C, Timer
from system.eventbus import eventbus
from system.hexpansion.events import (HexpansionInsertionEvent,
                                      HexpansionRemovalEvent)
from system.hexpansion.header import HexpansionHeader, write_header, read_header
from system.hexpansion.util import get_hexpansion_block_devices
from system.patterndisplay.events import PatternDisable, PatternEnable
>>>>>>> 872f56c1
from system.scheduler import scheduler
from system.scheduler.events import (RequestStopAppEvent)

from tildagonos import tildagonos

import app

from .utils import chain, draw_logo_animated, parse_version

<<<<<<< HEAD
_APP_VERSION = "1.0" # XYStage App Version Number
=======


# See the following for generating UUIDs:
# https://www.uuidgenerator.net/
_BLE_SERVICE_UUID = bluetooth.UUID('19b10000-e8f2-537e-4f6c-d104768a1214')
_BLE_SENSOR_CHAR_UUID = bluetooth.UUID('19b10001-e8f2-537e-4f6c-d104768a1214')
_BLE_LED_UUID = bluetooth.UUID('19b10002-e8f2-537e-4f6c-d104768a1214')
# How frequently to send advertising beacons.
_ADV_INTERVAL_MS = 250_000


# Hard coded to talk to EEPROMs on address 0x50 - because we know that is what is on the HexDrive Hexpansion
# makes it a lot more efficient than scanning the I2C bus for devices and working out what they are

CURRENT_APP_VERSION = 6 # HEXDRIVE.PY Integer Version Number - checked against the EEPROM app.py version to determine if it needs updating

_APP_VERSION = "1.4" # BadgeBot App Version Number

# If you change the URL then you will need to regenerate the QR code
_QR_CODE = [0x1fcf67f, 
            0x104cc41, 
            0x174975d, 
            0x1744e5d, 
            0x175d45d, 
            0x104ea41, 
            0x1fd557f, 
            0x001af00, 
            0x04735f7, 
            0x1070c97, 
            0x1c23ae9, 
            0x08ce9bd, 
            0x1af3160, 
            0x1270a80,
            0x1cc3549,
            0x097ef36,
            0x03ff5e9,
            0x1b18300,
            0x1b5a37f,
            0x0313b41,
            0x03f3d5d,
            0x078b65d,
            0x111e35d,
            0x0b57141,
            0x18bbd7f]

# Screen positioning for movement sequence text
H_START = -63
V_START = -58
_BRIGHTNESS = 1.0

# Motor Driver - Defaults
_MAX_POWER = 65535
_POWER_STEP_PER_TICK = 7500  # effectively the acceleration

# Servo Tester - Defaults
_SERVO_DEFAULT_STEP    = 10         # us per step    
_SERVO_DEFAULT_CENTRE  = 1500       # us
_SERVO_DEFAULT_RANGE   = 1000       # +/- 500us from centre
_SERVO_DEFAULT_RATE    = 25         # *10us per s
_SERVO_DEFAULT_MODE    = 0          # Off
_SERVO_DEFAULT_PERIOD  = 20         # ms    
_SERVO_MAX_RATE        = 1000       # *10us per s
_SERVO_MIN_RATE        = 1          # *10us per s
_SERVO_MAX_TRIM        = 1000       # us
_MAX_SERVO_RANGE       = 1400       # 1400us either side of centre (VERY WIDE)
>>>>>>> 872f56c1

# Stepper Tester - Defaults
_STEPPER_MAX_SPEED     = 200        # full steps per second
_STEPPER_MAX_POSITION  = 3100       # full steps from h/w endstop to s/w endstop at the other end
_STEPPER_DEFAULT_SPEED = 50         # full steps per second
_STEPPER_NUM_PHASES    = 8          # half steps
_STEPPER_DEFAULT_SPR   = 200        # full steps per revolution
_STEPPER_DEFAULT_STEP  = 1          # half steps, (2 = full steps)

# Stepper Tester - Defaults
_STEPPER_MAX_SPEED     = 1100*32    # full steps per second
_STEPPER_MIN_SPEED     = 20*32      # full steps per second
_STEPPER_MAX_POSITION  = 3100       # full steps from h/w endstop to s/w endstop at the other end

# Timings
_AUTO_REPEAT_MS = 200       # Time between auto-repeats, in ms
_AUTO_REPEAT_COUNT_THRES = 10 # Number of auto-repeats before increasing level
_AUTO_REPEAT_SPEED_LEVEL_MAX = 4  # Maximum level of auto-repeat speed increases
_AUTO_REPEAT_LEVEL_MAX = 3  # Maximum level of auto-repeat digit increases


# App states
STATE_INIT = -1
STATE_WARNING = 0
STATE_MENU = 1
<<<<<<< HEAD
STATE_XYSTAGE = 2
STATE_ERROR = 3          # Hexpansion error
STATE_MESSAGE = 4        # Message display
STATE_SETTINGS = 5       # Edit Settings
=======
STATE_HELP = 2
STATE_RECEIVE_INSTR = 3
STATE_COUNTDOWN = 4
STATE_RUN = 5
STATE_DONE = 6
STATE_CHECK = 7           # Checks for EEPROMs and HexDrives
STATE_DETECTED = 8        # Hexpansion ready for EEPROM initialisation
STATE_UPGRADE = 9         # Hexpansion ready for EEPROM upgrade
STATE_ERASE = 10          # Hexpansion ready for EEPROM erase
STATE_PROGRAMMING = 11    # Hexpansion EEPROM programming
STATE_REMOVED = 12        # Hexpansion removed
STATE_ERROR = 13          # Hexpansion error
STATE_MESSAGE = 14        # Message display
STATE_LOGO = 15           # Logo display
STATE_SERVO = 16          # Servo test
STATE_STEPPER = 17        # Stepper test
STATE_SETTINGS = 18       # Edit Settings
>>>>>>> 872f56c1

# App states where user can minimise app
_MINIMISE_VALID_STATES = [0, 1, 3, 4, 5]

# Hexpansion constants
_EEPROM_NUM_ADDRESS_BYTES = 2

<<<<<<< HEAD
XYSTAGE_HEXPANSION = 1  # Hexpansion slot for XYStage - as it does not have an EEPROM to be detected automatically
# Dedicated Pins - to drive an external stepper driver
X_DIR = 1   # ls pin (LSB)
X_ENABLE = 0  # ls pin (LSA) - active low
X_ENDSTOP = 3  # hs pin (HSG) - switch to ground
X_STEP = 0  # hs pin (HSF)
Y_DIR = 3   # ls pin (LSD)
Y_ENABLE = 2  # ls pin (LSC) - active low
Y_ENDSTOP = 1  # hs pin (HSI) - switch to ground
Y_STEP = 2  # hs pin (HSH)

_USABLE_X_PIXELS =  200
_USABLE_Y_PIXELS =  140
_WIDTH_DEFAULT   = (2000*32)
_HEIGHT_DEFAULT  = (2000*32)
_XRANGE_DEFAULT  = (2200*32) # Driver configured for 1/32 steps
_YRANGE_DEFAULT  = (2000*32) # Driver configured for 1/32 steps
POSITION_MATCH_TOLERANCE = 20

#Misceallaneous Settings
_LOGGING = True
=======
X_DIR = 0
X_STEP = 1
Y_DIR = 2
Y_STEP = 3


#Misceallaneous Settings
_LOGGING = False
_ERASE_SLOT = 0   # Slot for user to set if they want to erase EEPROMs on HexDrives

# 
_main_menu_items = ["Motor Moves", "Stepper Test", "Servo Test", "Settings", "About","Exit"]

class StepperMode:
    OFF = 0
    POSITION = 1
    SPEED = 2
    stepper_modes = ["OFF", "POSITION", "SPEED"]

    def __init__(self, mode = OFF):
        self.mode = mode
        
    def set(self, mode):
        self.mode = mode

    def inc(self):
        self.mode = (self.mode + 1) % 3

    def __eq__(self, other):
        return self.mode == other
    
    def __str__(self):
        return self.stepper_modes[self.mode]


class ServoMode:
    OFF = 0
    TRIM = 1
    POSITION = 2
    SCANNING = 3
    servo_modes = ["OFF", "TRIM", "POSITION", "SCANNING"]
    
    def __init__(self, mode = OFF):
        self.mode = mode

    def set(self, mode):
        self.mode = mode

    def inc(self):
        self.mode = (self.mode + 1) % 4
    
    def __eq__(self, other):
        return self.mode == other
    
    def __str__(self):
        return self.servo_modes[self.mode]
>>>>>>> 872f56c1

# Menu Items
_main_menu_items = ["XYStage", "Settings", "About","Exit"]

class XYStageApp(app.App):
    def __init__(self):
        super().__init__()
        # UI Button Controls
        self.button_states = Buttons(self)
        self.last_press: Button = BUTTON_TYPES["CANCEL"]
        self.long_press_delta: int = 0
        self._auto_repeat_intervals = [ _AUTO_REPEAT_MS, _AUTO_REPEAT_MS//2, _AUTO_REPEAT_MS//4, _AUTO_REPEAT_MS//8, _AUTO_REPEAT_MS//16] # at the top end the loop is unlikley to cycle this fast
        self._auto_repeat: int = 0
        self._auto_repeat_count: int = 0
        self._auto_repeat_level: int = 0

        # UI Feature Controls
        self._refresh: bool = True
<<<<<<< HEAD
=======
        self.rpm: float = 5                    # logo rotation speed in RPM
        self._animation_counter: float = 0
        self._pattern_status: bool = True     # True = Pattern Enabled, False = Pattern Disabled
        self.qr_code = _QR_CODE
        self.b_msg: str = f"BadgeBot V{_APP_VERSION}"
        self.t_msg: str = "RobotMad"
        self.is_scroll: bool = False
        self.scroll_offset: int = 0
>>>>>>> 872f56c1
        self.notification: Notification = None
        self.error_message = []
        self.current_menu: str = None
        self.menu: Menu = None
<<<<<<< HEAD
=======

        # BadgeBot Control Sequence Variables
        self.run_countdown_elapsed_ms: int = 0
        self.instructions = []
        self.current_instruction: Instruction = None
        self.current_power_duration = ((0,0,0,0), 0)
        self.power_plan_iter = iter([])
>>>>>>> 872f56c1

        # Settings
        self._settings = {}
        self._settings['logging']       = MySetting(self._settings, _LOGGING, False, True)
<<<<<<< HEAD
        self._settings['width']         = MySetting(self._settings, _WIDTH_DEFAULT,  10, 100000)
        self._settings['height']        = MySetting(self._settings, _HEIGHT_DEFAULT, 10, 100000)
        self._settings['XRange']        = MySetting(self._settings, _XRANGE_DEFAULT, 10, 100000)
        self._settings['YRange']        = MySetting(self._settings, _YRANGE_DEFAULT, 10, 100000)
        self._settings['min_speed']     = MySetting(self._settings, _STEPPER_MIN_SPEED, 10, 10000)
        self._settings['max_speed']     = MySetting(self._settings, _STEPPER_MAX_SPEED, 10, 100000)
=======
        self._settings['erase_slot']    = MySetting(self._settings, _ERASE_SLOT, 0, 6)
        self._settings['step_max_pos']  = MySetting(self._settings, _STEPPER_MAX_POSITION, 0, 65535)
>>>>>>> 872f56c1

        self._edit_setting: int  = None
        self._edit_setting_value = None       
        self.update_settings()   

        # Check what version of the Badge s/w we are running on
        try:
            ver = parse_version(ota.get_version())
            if ver is not None:
                if self._settings['logging'].v:
                    print(f"XYStage V{ver}")
                # Potential to do things differently based on badge s/w version
                # e.g. if ver < [1, 9, 0]:
        except:
            pass

        # Hexpansion related
        self._HEXDRIVE_TYPES = [HexDriveType(0xCBCB, motors=2, servos=4), 
                                HexDriveType(0xCBCA, motors=2, name="2 Motor"), 
                                HexDriveType(0xCBCC, servos=4, name="4 Servo"), 
                                HexDriveType(0xCBCD, motors=1, servos=2, name="1 Mot 2 Srvo"),
                                HexDriveType(0xCBCE, steppers=1, name="Stepper")]  
        self.hexpansion_slot_type = [None]*6
<<<<<<< HEAD
        self.hexdrive_port: int = None
=======
        self.hexpansion_init_type: int = 0
        self.detected_port: int = None
        self.waiting_app_port: int = None
        self.erase_port: int  = None
        self.upgrade_port: int = None
        self.hexdrive_port: int = None
        self.ports_with_blank_eeprom = set()
>>>>>>> 872f56c1
        self.ports_with_hexdrive = set()
        self.hexdrive_app = None
<<<<<<< HEAD
=======
        self.hexpansion_update_required: bool = False # flag from async to main loop
>>>>>>> 872f56c1
        eventbus.on_async(HexpansionInsertionEvent, self._handle_hexpansion_insertion, self)
        eventbus.on_async(HexpansionRemovalEvent, self._handle_hexpansion_removal, self)

        # Motor Driver
<<<<<<< HEAD
        self._hexpansion_config = HexpansionConfig(XYSTAGE_HEXPANSION)  # There is no EEPROM on the XYStage Hexpansion
        self.num_steppers: int = 2       # Default assumed for dedicated hardware
        self._stepperX: Stepper = None
        self._stepperY: Stepper = None
        self.xystage = {}
        self.xystage['x'] = 0
        self.xystage['y'] = 0
        self._keep_alive_period: int = 500                     # ms (half the value used in hexdrive.py)  
        self._timeout_period: int = 60*60000                   # ms (60 minutes)        
=======
        self.num_motors: int = 2       # Default assumed for a single HexDrive
        self.num_steppers: int = 1       # Default assumed for a single HexDrive
        self._stepper: Stepper = None
        self.stepper_mode = StepperMode()
        self.stepper_pos: int = 0

        # Servo Tester
        self._time_since_last_input: int = 0
        self._timeout_period: int = 120000                     # ms (2 minutes - without any user input)       
        self._time_since_last_update: int = 0
        self._keep_alive_period: int = 500                     # ms (half the value used in hexdrive.py)  
        self.num_servos: int     = 4                           # Default assumed for a single HexDrive
        self.servo               = [None]*4                    # Servo Positions
        self.servo_centre        = [_SERVO_DEFAULT_CENTRE]*4   # Trim Servo Centre
        self.servo_range         = [_SERVO_DEFAULT_RANGE]*4    # Limit Servo Range
        self.servo_rate          = [_SERVO_DEFAULT_RATE]*4     # Servo Rate of Change
        self.servo_mode          = [ServoMode()]*4             # Servo Mode
        self.servo_selected: int = 0
>>>>>>> 872f56c1

        # Overall app state (controls what is displayed and what user inputs are accepted)
        self.current_state = STATE_INIT
        self.previous_state = self.current_state
<<<<<<< HEAD
        if self._settings['logging'].v:
            print("XYStageApp:Init")
=======
        self._update_period = 50  # ms

        eventbus.on_async(RequestForegroundPushEvent, self._gain_focus, self)
        eventbus.on_async(RequestForegroundPopEvent, self._lose_focus, self)

        ### Bluetooth ###
        # Register GATT server, the service and characteristics
        self.ble_service = aioble.Service(_BLE_SERVICE_UUID)
        self.sensor_characteristic = aioble.Characteristic(self.ble_service, _BLE_SENSOR_CHAR_UUID, read=True, notify=True)
        self.led_characteristic = aioble.Characteristic(self.ble_service, _BLE_LED_UUID, read=True, write=True, notify=True, capture=True)
        # Register service(s)
        #aioble.register_services(self.ble_service)

        # We start with focus on launch, without an event emmited
        self._gain_focus(RequestForegroundPushEvent(self))  
>>>>>>> 872f56c1


    ### ASYNC EVENT HANDLERS ###

    async def _handle_hexpansion_removal(self, event: HexpansionRemovalEvent):
        self.hexpansion_slot_type[event.port-1] = None
        if event.port in self.ports_with_hexdrive:
            self.ports_with_hexdrive.remove(event.port)
        if event.port == self.hexdrive_port:
            self.hexdrive_port = None
            self.hexdrive_app = None
            self.current_state = STATE_WARNING
            self.notification = Notification("HexDrive Removed")

    async def _handle_hexpansion_insertion(self, event: HexpansionInsertionEvent):
        if self.check_port_for_hexdrive(event.port):
<<<<<<< HEAD
            pass
=======
            self.hexpansion_update_required = True


    async def _gain_focus(self, event: RequestForegroundPushEvent):
        if event.app is self:
            if self.current_state in _LED_CONTROL_STATES:
                eventbus.emit(PatternDisable())
            elif self.current_state == STATE_RECEIVE_INSTR:
                eventbus.on_async(ButtonUpEvent, self._handle_button_up, self)


    async def _lose_focus(self, event: RequestForegroundPopEvent):
        if event.app is self:
            eventbus.emit(PatternEnable())
            self._pattern_status = True
            if self.current_state == STATE_RECEIVE_INSTR:
                eventbus.remove(ButtonUpEvent, self._handle_button_up, self)            


    async def _handle_button_up(self, event: ButtonUpEvent):
        if self.current_state == STATE_RECEIVE_INSTR and event.button == BUTTONS["C"]:
            self.is_scroll = not self.is_scroll
            state = "yes" if self.is_scroll else "no"
            self.notification = Notification(f"Scroll {state}")


    async def background_task(self):
        # Modiifed background task loop for shorter sleep time
        last_time = time.ticks_ms()
        while True:
            cur_time = time.ticks_ms()
            delta_ticks = time.ticks_diff(cur_time, last_time)
            self.background_update(delta_ticks)
            await asyncio.sleep_ms(self._update_period)
            last_time = cur_time


    ### NON-ASYNC FUCNTIONS ###

    def background_update(self, delta: int):
        if self.current_state == STATE_RUN:
            # DC Motor Contorl
            output = self.get_current_power_level(delta)
            if output is None:
                self.current_state = STATE_DONE
                self._update_period = 50
            elif self.hexdrive_app is not None:
                self.hexdrive_app.set_motors(output)


    def generate_new_qr(self):
        from .uQR import QRCode
        qr = QRCode(error_correction=1, box_size=10, border=0)
        qr.add_data("https://robotmad.odoo.com")
        self.qr_code = qr.get_matrix()
        # convert QR code made up of True/False into words of 1s and 0s
        if 32 < len(self.qr_code):
            print("QR code too big")
        else:
            qr_code_size = len(self.qr_code)
            print("_QR_CODE = [")
            for row in range(qr_code_size):
                bitfield = 0x00000000
                for col in range(qr_code_size):
                    # LSBit is on the left
                    bitfield = bitfield | (1 << col) if self.qr_code[row][col] else bitfield
                print(f"0x{bitfield:08x},")
            print("]")


>>>>>>> 872f56c1
    ### HEXPANSION FUNCTIONS ###

    # Scan the Hexpansion ports for EEPROMs and HexDrives in case they are already plugged in when we start
    def scan_ports(self):
        for port in range(1, 7):
            self.check_port_for_hexdrive(port)


    def check_port_for_hexdrive(self, port: int) -> bool:
        # we know the EEPROM address so we can just read the header directly
        if port not in range(1, 7):
            return False
        # We want to do this in two parts so that we detect if there is a valid EEPROM or not
        try:
            hexpansion_header = read_header(port, addr_len=_EEPROM_NUM_ADDRESS_BYTES)
        except OSError:
            # no EEPROM on this port
            return False
        except RuntimeError:
            # not a valid header
            if self._settings['logging'].v:
                print(f"H:Found EEPROM on port {port}")
            return True
        # check is this is a HexDrive header by scanning the _HEXDRIVE_TYPES list
        for index, hexpansion_type in enumerate(self._HEXDRIVE_TYPES):
            if hexpansion_header.vid == hexpansion_type.vid and hexpansion_header.pid == hexpansion_type.pid:
                if self._settings['logging'].v:
                    print(f"H:Found '{hexpansion_type.name}' HexDrive on port {port}")
                if port not in self.ports_with_hexdrive:
                    self.ports_with_hexdrive.add(port)
                self.hexpansion_slot_type[port-1] = index
                return True
        # we are not interested in this type of hexpansion
        return False


<<<<<<< HEAD
=======
    def update_app_in_eeprom(self, port: int, addr: int) -> bool:
        # Copy hexdrive.mpy to EEPROM as app.mpy
        if self._settings['logging'].v:
            print(f"H:Updating HexDrive app.mpy on port {port}")
        try:
            i2c = I2C(port)
        except Exception as e:
            print(f"H:Error opening I2C port {port}: {e}")
            return False
        header = read_header(port, addr_len = _EEPROM_NUM_ADDRESS_BYTES)
        if header is None:
            if self._settings['logging'].v:
                print(f"H:Error reading header on port {port}")
            return False
        try:
            _, partition = get_hexpansion_block_devices(i2c, header, addr, addr_len = _EEPROM_NUM_ADDRESS_BYTES)
        except RuntimeError as e:
            print(f"H:Error getting block devices: {e}")
            return False              
        mountpoint = '/hexpansion_' + str(port)
        already_mounted = False
        if not already_mounted:
            if self._settings['logging'].v:
                print(f"H:Mounting {partition} at {mountpoint}")
            try:
                vfs.mount(partition, mountpoint, readonly=False)
            except OSError as e:
                if e.args[0] == 1:
                    already_mounted = True
                else:
                    print(f"H:Error mounting: {e}")
            except Exception as e:
                print(f"H:Error mounting: {e}")
        source_path = "/" + __file__.rsplit("/", 1)[0] + "/hexdrive.mpy"
        dest_path   = f"{mountpoint}/app.mpy"
        try:
            # delete the existing app.mpy file
            if self._settings['logging'].v:
                print(f"H:Deleting {dest_path}")
            os.remove(dest_path)
        except Exception as e:
            if e.args[0] != 2:
                # ignore errors which will happen if the file does not exist
                print(f"H:Error deleting {dest_path}: {e}")
        if self._settings['logging'].v:
            print(f"H:Copying {source_path} to {dest_path}")

        try:
            appfile = open(dest_path, "wb")
        except Exception as e:
            print(f"H:Error opening {dest_path}: {e}")
            return False   
        try:        
            template = open(source_path, "rb")
        except Exception as e:
            print(f"H:Error opening {source_path}: {e}")
            return False   
        try:    
            appfile.write(template.read())                           
        except Exception as e:
            print(f"H:Error updating HexDrive: {e}")
            return False   
        try:
            appfile.close()
            template.close()     
        except Exception as e:
            print(f"H:Error closing files: {e}")
            return False
        if not already_mounted:
            try:
                vfs.umount(mountpoint)
                if self._settings['logging'].v:
                    print(f"H:Unmounted {mountpoint}")                    
            except Exception as e:
                print(f"H:Error unmounting {mountpoint}: {e}")
                return False 
        if self._settings['logging'].v:
            print(f"H:HexDrive app.mpy updated to version {CURRENT_APP_VERSION}")            
        return True
    

    def prepare_eeprom(self, port: int, addr: int) -> bool:
        if self._settings['logging'].v:
            print(f"H:Initialising EEPROM on port {port}")
        hexdrive_header = HexpansionHeader(
            manifest_version="2024",
            fs_offset=32,
            eeprom_page_size=_EEPROM_PAGE_SIZE,
            eeprom_total_size=_EEPROM_TOTAL_SIZE,
            vid=self._HEXDRIVE_TYPES[self.hexpansion_init_type].vid,
            pid=self._HEXDRIVE_TYPES[self.hexpansion_init_type].pid,
            unique_id=0x0,
            friendly_name="HexDrive",
        )        
        # Write and read back header efficiently
        try:
            i2c = I2C(port)
        except Exception as e:
            print(f"H:Error opening I2C port {port}: {e}")
            return False
        try:
            write_header(port, hexdrive_header, addr_len = _EEPROM_NUM_ADDRESS_BYTES, page_size = _EEPROM_PAGE_SIZE)       
        except Exception as e:
            print(f"H:Error writing header: {e}")
            return False
        try:
            hexpansion_header = read_header(port, addr_len = _EEPROM_NUM_ADDRESS_BYTES)
        except Exception as e:
            print(f"H:Error reading header back: {e}")
            return False
        try:
            # Get block devices
            _, partition = get_hexpansion_block_devices(i2c, hexpansion_header, addr, addr_len = _EEPROM_NUM_ADDRESS_BYTES)
        except RuntimeError as e:
            print(f"H:Error getting block devices: {e}")
            return False           
        try:
            # Format
            vfs.VfsLfs2.mkfs(partition)
            if self._settings['logging'].v:
                print("H:EEPROM formatted")
        except Exception as e:
            print(f"H:Error formatting: {e}")
            return False
        try:
            # And mount!
            mountpoint = '/hexpansion_' + str(port)
            vfs.mount(partition, mountpoint, readonly=False)
            if self._settings['logging'].v:
                print("H:EEPROM initialised")
        except OSError as e:
            if e.args[0] == 1:
                #already_mounted
                if self._settings['logging'].v:
                    print("H:EEPROM initialised")                
            else:
                print(f"H:Error mounting: {e}")
                return False
        except Exception as e:
            print(f"H:Error mounting: {e}")                
            return False
        return True 


    def erase_eeprom(self, port: int, addr: int) -> bool:
        if self._settings['logging'].v:
            print(f"H:Erasing EEPROM on port {port}")
        try:
            i2c = I2C(port)
            # loop through all pages and erase them
            for page in range(_EEPROM_TOTAL_SIZE // _EEPROM_PAGE_SIZE):
                mem_addr = page * _EEPROM_PAGE_SIZE
                #generate a bit mask for the address based on the number of address bytes
                mem_addr_mask = 1<<(_EEPROM_NUM_ADDRESS_BYTES*8)-1
                i2c.writeto_mem((addr | (mem_addr >> (8*_EEPROM_NUM_ADDRESS_BYTES))), (mem_addr & mem_addr_mask), bytes([0xFF]*_EEPROM_PAGE_SIZE), addrsize = (8*_EEPROM_NUM_ADDRESS_BYTES))
                # check Ack
                while True:
                    try:    # Poll Ack
                        if i2c.writeto((addr | (mem_addr >> (8*_EEPROM_NUM_ADDRESS_BYTES))), bytes([mem_addr & 0xFF]) if _EEPROM_NUM_ADDRESS_BYTES == 1 else bytes([mem_addr >> 8, mem_addr & 0xFF])):
                            break
                    except OSError:
                        pass
                    finally:
                        time.sleep_ms(1)
        except Exception as e:
            print(f"H:Error erasing EEPROM: {e}")
            return False
        return True 


>>>>>>> 872f56c1
    def find_hexdrive_app(self, port: int) -> app:                    
        for an_app in scheduler.apps:
            if type(an_app).__name__ is 'HexDriveApp':
                if hasattr(an_app, "config") and hasattr(an_app.config, "port") and  an_app.config.port == port:
                    return an_app
        return None


    def update_settings(self):
        for s in self._settings:
            self._settings[s].v = settings.get(f"xystage.{s}", self._settings[s].d)


    ### MAIN APP CONTROL FUNCTIONS ###

    def update(self, delta: int):
        if self.notification:
            self.notification.update(delta)

        if self.current_state == STATE_INIT:
            # One Time initialisation
            self.scan_ports()
            if (len(self.ports_with_hexdrive) == 0):
                # There are currently no possible HexDrives plugged in
                self.current_state = STATE_WARNING
            else:
                # We have a HexDrive so we can start the main app
                # remember which port it is on
                self.hexdrive_port = list(self.ports_with_hexdrive)[0]
                self.hexdrive_app = self.find_hexdrive_app(self.hexdrive_port)
                self.current_state = STATE_MENU
            self.current_state = STATE_MENU # NO HEXDRIVE REQUIRED FOR XYSTAGE AT PRESENT
        
        self._update_main_application(delta)

        if self.current_state != self.previous_state:
            if self._settings['logging'].v:
                print(f"State: {self.previous_state} -> {self.current_state}")
            self.previous_state = self.current_state
            # something has changed - so worth redrawing
            self._refresh = True


<<<<<<< HEAD
=======
    ### START UI FOR HEXPANSION INITIALISATION AND UPGRADE ###

    def _update_hexpansion_management(self, delta: int):
        if self.current_state == STATE_INIT:
            # One Time initialisation
            self.scan_ports()
            if (len(self.ports_with_hexdrive) == 0) and (len(self.ports_with_blank_eeprom) == 0):
                # There are currently no possible HexDrives plugged in
                self._animation_counter = 0
                self.current_state = STATE_WARNING
            else:      
                self.current_state = STATE_CHECK
            return
        
        if self.hexpansion_update_required:
            # something has changed in the hexpansion ports            
            self.hexpansion_update_required = False
            if self.current_state != STATE_CHECK:
                print("H:Hexpansion Check")
                self.set_menu(None)
                self.current_state = STATE_CHECK
        
        if self.current_state == STATE_WARNING or self.current_state == STATE_LOGO:
            self._update_state_warning(delta)                    
        elif self.current_state == STATE_ERROR or self.current_state == STATE_MESSAGE or self.current_state == STATE_REMOVED: 
            self._update_state_error(delta)
        elif self.current_state == STATE_PROGRAMMING:
            # Programming the Hexpansion
            self._update_state_programming(delta)      
        elif self.current_state == STATE_DETECTED:
            # We have detected a Hexpansion with a blank EEPROM - asking the user if they want to initialise it
            self._update_state_detected(delta)
        elif self.current_state == STATE_ERASE:
            self._update_state_erase(delta)                      
        elif self.current_state == STATE_UPGRADE:
            # We are currently asking the user if they want hexpansion App upgrading with latest App.mpy
            self._update_state_upgrade(delta)
        elif self.current_state in _MINIMISE_VALID_STATES:                          
            if self._check_hexpansion_ports(delta):
                pass     
            elif self._check_hexdrive_ports(delta):
                pass
            elif self.current_state == STATE_CHECK:
                self._update_state_check(delta)


>>>>>>> 872f56c1
    def _update_main_application(self, delta: int):
        if self.current_state == STATE_MENU:
            if self.current_menu is None:
                self.set_menu("main")
                self._refresh = True
            else:
                self.menu.update(delta)    
                if self.menu.is_animating != "none":
                    if self._settings['logging'].v:
                        print("Menu is animating")
                    self._refresh = True
        elif self.button_states.get(BUTTON_TYPES["CANCEL"]) and self.current_state in _MINIMISE_VALID_STATES:
            self.button_states.clear()
            self.minimise()

    ### XY Stage Application ###
        elif self.current_state == STATE_XYSTAGE:
            self._update_state_xystage(delta)

    ### Stepper Tester Application ###
        elif self.current_state == STATE_STEPPER:
            self._update_state_stepper(delta)

    ### Settings Capability ###
        elif self.current_state == STATE_SETTINGS:
            self._update_state_settings(delta)
    ### End of Update ###

<<<<<<< HEAD
    def _get_speed_from_disance(self, distance: int) -> int:
        # calculate the speed required to move the distance in 2 second
        # subject to obeying the min and max speed limits
        speed = int((distance) // 2)
        return max(self._settings['min_speed'].v, min(speed, self._settings['max_speed'].v))


    # Stepper Tester:
    def _update_state_xystage(self, delta: int):
        self.xystage['x'] = self._stepperX.get_pos(delta) - self._settings['XRange'].v//2        
        self.xystage['y'] = self._stepperY.get_pos(delta) - self._settings['YRange'].v//2        
        # Left/Right to adjust position
        pressed = False
=======

    def _update_state_warning(self, delta: int):
        if self.button_states.get(BUTTON_TYPES["CONFIRM"]):
            self.button_states.clear()
            if self.current_state == STATE_WARNING or self.hexdrive_port is not None:
                # Warning has been acknowledged by the user
                self._animation_counter = 0
                self.current_state = STATE_MENU # allow access to settings and About
            else:
                # Return to Warning screen from Logo when no HexDrive is present
                self.current_state = STATE_WARNING    
        else:
            # "CANCEL" button is handled below in common for all MINIMISE_VALID_STATES 
            # Show the warning screen for 10 seconds
            self._animation_counter += delta/1000
            self._refresh = True
            if self.current_state == STATE_WARNING and self._animation_counter > 10:
                # after 10 seconds show the logo
                self._animation_counter = 0
                self.current_state = STATE_LOGO
            elif self.current_state == STATE_LOGO:
                # LED management - to match rotating logo:
                for i in range(1,13):
                    colour = (255, 241, 0)      # custom Robotmad shade of yellow                                
                    # raised cosine cubed wave
                    wave = self._settings['brightness'].v * pow((1.0 + cos(((i) *  pi / 1.5) - (self.rpm * self._animation_counter * pi / 7.5)))/2.0, 3)    
                    # 4 sides each projecting a pattern of 3 LEDs (12 LEDs in total)
                    tildagonos.leds[i] = tuple(int(wave * j) for j in colour)                                                     
            else: # STATE_WARNING
                for i in range(1,13):
                    tildagonos.leds[i] = (255,0,0)   


    def _update_state_error(self, delta: int):                
        if self.button_states.get(BUTTON_TYPES["CONFIRM"]):
            # Error has been acknowledged by the user
            self.button_states.clear()
            self.current_state = STATE_CHECK
            self.error_message = []
        else:
            for i in range(1,13):
                tildagonos.leds[i] = (0,255,0) if self.current_state == STATE_MESSAGE else (255,0,0)       


    def _update_state_programming(self, delta: int):        
        if self.upgrade_port is not None:
            if self.update_app_in_eeprom(self.upgrade_port, _EEPROM_ADDR):
                self.notification = Notification("Upgraded", port = self.upgrade_port)
                #self.ports_with_latest_hexdrive.add(self.upgrade_port)
                # Try to trigger hexpansion managment app to restart the HexDrive
                # by emit hexpansion insertion event
                eventbus.emit(HexpansionInsertionEvent(self.upgrade_port))
                self.error_message = ["Upgraded:","Please","reboop"]
                self.current_state = STATE_MESSAGE                                     
                if self._settings['logging'].v:
                    print(f"H:HexDrive on port {self.upgrade_port} upgraded")
            else:
                self.notification = Notification("Failed", port = self.upgrade_port)
                self.error_message = ["HexDrive","programming","failed"]
                self.current_state = STATE_ERROR
            self.upgrade_port = None
        elif self.detected_port is not None:
            if self.prepare_eeprom(self.detected_port, _EEPROM_ADDR):
                self.notification = Notification("Initialised", port = self.detected_port)
                self.upgrade_port = self.detected_port
                self.hexpansion_slot_type[self.detected_port-1] = self.hexpansion_init_type
                self.current_state = STATE_UPGRADE                      
            else:
                self.notification = Notification("Failed", port = self.detected_port)
                self.error_message = ["EEPROM","initialisation","failed"]
                self.hexpansion_slot_type[self.detected_port-1] = None
                self.current_state = STATE_ERROR
            self.detected_port = None
        elif self._settings['logging'].v:
            print("H:Error - no port to program")    


    def _update_state_detected(self, delta: int):            
        # We are currently asking the user if they want hexpansion EEPROM initialising
        if self.button_states.get(BUTTON_TYPES["CONFIRM"]):
            self.button_states.clear()
            self.current_state = STATE_PROGRAMMING        
        elif self.button_states.get(BUTTON_TYPES["CANCEL"]):
            self.button_states.clear()
            if self._settings['logging'].v:
                print("H:Initialise Cancelled")
            self.detected_port = None
            self.current_state = STATE_CHECK
        elif self.button_states.get(BUTTON_TYPES["UP"]):
            self.button_states.clear()
            self.hexpansion_init_type = (self.hexpansion_init_type + 1) % len(self._HEXDRIVE_TYPES)
            self._refresh = True
        elif self.button_states.get(BUTTON_TYPES["DOWN"]):
            self.button_states.clear()
            self.hexpansion_init_type = (self.hexpansion_init_type - 1) % len(self._HEXDRIVE_TYPES)
            self._refresh = True
        elif self.button_states.get(BUTTON_TYPES["LEFT"]):
            self.button_states.clear()
            self.hexpansion_init_type = 1
            self._refresh = True
        elif self.button_states.get(BUTTON_TYPES["RIGHT"]):
            self.button_states.clear()
            self.hexpansion_init_type = 2
            self._refresh = True


    def _update_state_erase(self, delta: int):
        # We are currently asking the user if they want hexpansion EEPROM Erased                
>>>>>>> 872f56c1
        if self.button_states.get(BUTTON_TYPES["CONFIRM"]):
            # if CONFIRM pressed then go to position 0,0
            pressed = True
            # if current position is not close to 0,0 then go to 0,0
            # check each of X & Y independently
            # if value is too high then apply -ve speed
            # if value is too low then apply +ve speed
            # subject to the min and max speed limits
            if self.xystage['x'] > (0 + POSITION_MATCH_TOLERANCE):
                self._stepperX.speed(-self._get_speed_from_disance(abs(self.xystage['x'])))
            elif self.xystage['x'] < (0 - POSITION_MATCH_TOLERANCE):
                self._stepperX.speed(self._get_speed_from_disance(abs(self.xystage['x'])))
            else:
<<<<<<< HEAD
                self._stepperX.speed(0)
            if self.xystage['y'] > (0 + POSITION_MATCH_TOLERANCE):
                self._stepperY.speed(-self._get_speed_from_disance(abs(self.xystage['y'])))
            elif self.xystage['y'] < (0 - POSITION_MATCH_TOLERANCE):
                self._stepperY.speed(self._get_speed_from_disance(abs(self.xystage['y'])))
            else:
                self._stepperY.speed(0)
            self._refresh = True
=======
                self.notification = Notification("Failed", port = self.erase_port)
                self.error_message = ["EEPROM","erasure","failed"]
                self.current_state = STATE_ERROR                       
        elif self.button_states.get(BUTTON_TYPES["CANCEL"]):
            # No
            if self._settings['logging'].v:
                print("H:Erase Cancelled")
            self.button_states.clear()
            self.erase_port = None
            self.current_state = STATE_CHECK  


    def _update_state_upgrade(self, delta: int):                
        if self.button_states.get(BUTTON_TYPES["CONFIRM"]):
            # Yes
            self.button_states.clear()
            self.notification = Notification("Upgrading", port = self.upgrade_port)
            self.current_state = STATE_PROGRAMMING
        elif self.button_states.get(BUTTON_TYPES["CANCEL"]):
            # No
            if self._settings['logging'].v:
                print("H:Upgrade Cancelled")
            self.button_states.clear()
            self.upgrade_port = None
            self.current_state = STATE_CHECK


    def _update_state_check(self, delta: int):
        #print(f"Check: {self.ports_with_latest_hexdrive}")
        if 0 < len(self.ports_with_latest_hexdrive):
            # We have at least one HexDrive with the latest App.mpy
            if self.hexdrive_port is not None and self.hexdrive_port not in self.ports_with_latest_hexdrive:
                print(f"Check: {self.hexdrive_port} lost")
                self.hexdrive_port = None
                self.hexdrive_app = None
            if self.hexdrive_port is None:
                valid_port = next(iter(self.ports_with_latest_hexdrive))
                # Find our running hexdrive app
                hexdrive_app = self.find_hexdrive_app(valid_port)
                if hexdrive_app is not None:
                    self.hexdrive_port = valid_port
                    self.hexdrive_app = hexdrive_app
                    if self.hexpansion_slot_type[valid_port-1] is not None:
                        self.num_motors   = self._HEXDRIVE_TYPES[self.hexpansion_slot_type[valid_port-1]].motors
                        self.num_servos   = self._HEXDRIVE_TYPES[self.hexpansion_slot_type[valid_port-1]].servos
                        self.num_steppers = self._HEXDRIVE_TYPES[self.hexpansion_slot_type[valid_port-1]].steppers
                    # only intended for use with a single active HexDrive at once at present
                    if (0 < self._HEXDRIVE_TYPES[self.hexpansion_slot_type[valid_port-1]].steppers) or self.hexdrive_app.get_status():
                        if self._settings['logging'].v:
                            print(f"H:HexDrive [{valid_port}] OK")
                        self.current_state = STATE_MENU
                        self._animation_counter = 0
                    else:
                        if self._settings['logging'].v:    
                            print(f"H:HexDrive {valid_port}: Failed to initialise PWM resources")
                        self.error_message = [f"HexDrive {valid_port}","PWM Init","Failed","Please","Reboop"]
                        self.current_state = STATE_ERROR
                else:
                    if self._settings['logging'].v:
                        print(f"H:HexDrive {valid_port}: App not found, please reboop")
                    self.error_message = [f"HexDrive {valid_port}","App not found.","Please","reboop"]
                    self.current_state = STATE_ERROR
            else:
                # Still have hexdrive on original port
                self.current_state = STATE_MENU        
        elif self.hexdrive_port is not None:
            print(f"Check: {self.hexdrive_port} lost")
            self.hexdrive_port = None
            self.hexdrive_app = None                      
            self.current_state = STATE_REMOVED
        else:
            self._animation_counter = 0                   
            self.current_state = STATE_WARNING


    def _check_hexpansion_ports(self, delta: int) -> bool:
        if 0 < len(self.ports_with_blank_eeprom):
            # if there are any ports with blank eeproms
            # Show the UI prompt and wait for button press
            self.detected_port = self.ports_with_blank_eeprom.pop()
            self.notification = Notification("Initialise?", port = self.detected_port)
            self.current_state = STATE_DETECTED
            return True     
        return False


    def _check_hexdrive_ports(self, delta: int) -> bool:
        #print(f"Check HexDrive Ports: {self.waiting_app_port} {self.ports_with_hexdrive}")   
        if self.waiting_app_port is not None or (0 < len(self.ports_with_hexdrive)):
            # if there are any ports with HexDrives - check if they need upgrading/erasing
            if self.waiting_app_port is None:
                self.waiting_app_port = self.ports_with_hexdrive.pop()
                self._animation_counter = 0  #timeout
            if self._settings['erase_slot'].v == self.waiting_app_port:
                # if the user has set a port to erase EEPROMs on
                # Show the UI prompt and wait for button press
                if self._settings['logging'].v:
                    print(f"H:HexDrive on port {self.waiting_app_port} Erase?")
                self.erase_port = self.waiting_app_port
                self.notification = Notification("Erase?", port = self.erase_port)
                self.current_state = STATE_ERASE
            else:                           
                hexdrive_app = self.find_hexdrive_app(self.waiting_app_port)
                # the scheduler is updated asynchronously from hexpansion insertion so we may not find the app immediately
                if hexdrive_app is not None:
                    try:
                        hexdrive_app_version = hexdrive_app.get_version()
                    except Exception as e:
                        hexdrive_app_version = 0
                        print(f"H:Error getting HexDrive app version - assume old: {e}")
                elif 5.0 < self._animation_counter:
                    if self._settings['logging'].v:
                        print("H:Timeout waiting for HexDrive app to be started - assume it needs upgrading")
                    hexdrive_app_version = 0
                else:
                    if 0 == self._animation_counter:
                        if self._settings['logging'].v:
                            print(f"H:No app found on port {self.waiting_app_port} - WAITING for app to appear in Scheduler")
                    self.notification = Notification("Checking...", port = self.waiting_app_port)                            
                    self._animation_counter += delta/1000
                    return True                    
                if hexdrive_app_version == CURRENT_APP_VERSION:    
                    if self._settings['logging'].v:
                        print(f"H:HexDrive on port {self.waiting_app_port} has latest App")
                    self.ports_with_latest_hexdrive.add(self.waiting_app_port)
                    self.current_state = STATE_CHECK
                else:    
                    # Show the UI prompt and wait for button press
                    if self._settings['logging'].v:
                        print(f"H:HexDrive on port {self.waiting_app_port} needs upgrading from version {hexdrive_app_version}")
                    self.upgrade_port = self.waiting_app_port
                    self.notification = Notification("Upgrade?", port = self.upgrade_port)
                    self.current_state = STATE_UPGRADE                             
            self.waiting_app_port = None
            self._animation_counter = 0
            return True
        return False


    def _update_state_help(self, delta: int):            
        if self.button_states.get(BUTTON_TYPES["CANCEL"]):
            self.button_states.clear()
            self.current_state = STATE_MENU
        elif self.button_states.get(BUTTON_TYPES["CONFIRM"]):
            self.button_states.clear()
            self.is_scroll = True   # so that release of this button will CLEAR Scroll mode
            eventbus.on_async(ButtonUpEvent, self._handle_button_up, self)
            self.current_state = STATE_RECEIVE_INSTR
        else:            
            # Show the help for 10 seconds
            self._animation_counter += delta/1000
            if self._animation_counter > 10:
                # after 10 seconds show the logo
                self._animation_counter = 0
                self.current_state = STATE_LOGO


    def _update_state_receive_instr(self, delta: int):            
        # Enable/disable scrolling and check for long press
        if self.button_states.get(BUTTON_TYPES["CONFIRM"]):
            self.long_press_delta += delta
            if self.long_press_delta >= _LONG_PRESS_MS:
                # if there are no steps saved in the power plan then return to HELP, otherwise go to COUNTDOWN
                if self.power_plan_iter is None:
                    self.current_state = STATE_HELP
                else:                            
                    self.finalize_instruction()
                    self.current_state = STATE_COUNTDOWN
                self.is_scroll = False
                eventbus.remove(ButtonUpEvent, self._handle_button_up, self)            
>>>>>>> 872f56c1
        else:
            if self.button_states.get(BUTTON_TYPES["RIGHT"]):
                pressed = True
                if self._auto_repeat_check(delta, False):
                    speed = abs(self._stepperX.get_speed())
                    # estimate the amount of movement based on the speed and time since last update         
                    speed = max(self._settings['min_speed'].v, self._inc(speed, 1 + self._auto_repeat_level))
                    self._stepperX.speed(speed)              
                    self._refresh = True
            elif self.button_states.get(BUTTON_TYPES["LEFT"]):
                pressed = True
                if self._auto_repeat_check(delta, False):
                    speed = abs(self._stepperX.get_speed())            
                    speed = max(self._settings['min_speed'].v, self._inc(speed, 1 + self._auto_repeat_level))
                    self._stepperX.speed(-speed)
                    self._refresh = True
            elif self._stepperX.speed(0):
                self._refresh = True
            if self.button_states.get(BUTTON_TYPES["UP"]):
                pressed = True
                if self._auto_repeat_check(delta, False):
                    speed = abs(self._stepperY.get_speed())            
                    speed = max(self._settings['min_speed'].v, self._inc(speed, 1 + self._auto_repeat_level))
                    self._stepperY.speed(speed)
                    self._refresh = True
            elif self.button_states.get(BUTTON_TYPES["DOWN"]):
<<<<<<< HEAD
                pressed = True
                if self._auto_repeat_check(delta, False):
                    speed = abs(self._stepperY.get_speed())            
                    speed = max(self._settings['min_speed'].v, self._inc(speed, 1 + self._auto_repeat_level))
                    self._stepperY.speed(-speed)
                    self._refresh = True
            elif self._stepperY.speed(0):
                self._refresh = True    
        if pressed:
            self._time_since_last_input = 0
=======
                self._handle_instruction_press(BUTTON_TYPES["DOWN"])
                self.button_states.clear()
                self._set_direction_leds(BUTTON_TYPES["DOWN"])                 
                self._refresh = True
            else:
                self._set_direction_leds(self.last_press)


    def _set_direction_leds(self, direction: Button):
        if direction == BUTTON_TYPES["RIGHT"]:
            # Green = Starboard = Right
            self.clear_leds()
            tildagonos.leds[2]  = (0, 255, 0)
            tildagonos.leds[3]  = (0, 255, 0)                
        elif direction ==BUTTON_TYPES["LEFT"]:
            # Red = Port = Left
            self.clear_leds()
            tildagonos.leds[8]  = (255, 0, 0)
            tildagonos.leds[9]  = (255, 0, 0)                
        elif direction == BUTTON_TYPES["UP"]:
            # Cyan
            self.clear_leds()
            tildagonos.leds[12] = (0, 255, 255)
            tildagonos.leds[1]  = (0, 255, 255)                
        elif direction == BUTTON_TYPES["DOWN"]:
            # Magenta
            self.clear_leds()
            tildagonos.leds[6]  = (255, 0, 255)
            tildagonos.leds[7]  = (255, 0, 255)                


    def _update_state_countdown(self, delta: int):            
        self.clear_leds()
        self.run_countdown_elapsed_ms += delta
        if self.run_countdown_elapsed_ms >= _RUN_COUNTDOWN_MS:
            self.power_plan_iter = chain(*(instr.power_plan for instr in self.instructions))
            if self.hexdrive_app is not None:
                self.hexdrive_app.set_power(True)
            self.current_state = STATE_RUN
            self._update_period = 10


    def _update_state_done(self, delta: int):
        if self.button_states.get(BUTTON_TYPES["CANCEL"]):
            self.button_states.clear()
            if self.hexdrive_app is not None:
                self.hexdrive_app.set_power(False)
            self.reset_robot()
        elif self.button_states.get(BUTTON_TYPES["CONFIRM"]):
            self.button_states.clear()
            if self.hexdrive_app is not None:
                self.hexdrive_app.set_power(False)
            self.run_countdown_elapsed_ms = 1   # avoid "6" appearing on screen at all
            self.current_power_duration = ((0,0,0,0), 0)
            self.current_state = STATE_COUNTDOWN

    # Stepper Tester:
    def _update_state_stepper(self, delta: int):
        # Left/Right to adjust position
        if self.button_states.get(BUTTON_TYPES["RIGHT"]):
            if self._auto_repeat_check(delta, True):
                if self.stepper_mode == StepperMode.SPEED:                      # Speed
                    speed = self._stepper.get_speed()
                    speed = self._inc(speed, self._auto_repeat_level+1)
                    if _STEPPER_MAX_SPEED < speed:
                        speed = _STEPPER_MAX_SPEED
                    self._stepper.speed(speed)
                else:
                    if self.stepper_mode != StepperMode.POSITION:               # Position Mode
                        self.stepper_mode.set(StepperMode.POSITION)
                        self._stepper.speed(_STEPPER_DEFAULT_SPEED)
                        self._stepper.track_target()
                    pos = self._stepper.get_pos()
                    pos = self._inc(pos, self._auto_repeat_level+1)
                    self._stepper.target(pos)
                self._refresh = True
        elif self.button_states.get(BUTTON_TYPES["LEFT"]):
            if self._auto_repeat_check(delta, True):
                if self.stepper_mode == StepperMode.SPEED:                      # Speed
                    speed = self._stepper.get_speed()
                    speed = self._dec(speed, self._auto_repeat_level+1)
                    if -_STEPPER_MAX_SPEED > speed:
                        speed = -_STEPPER_MAX_SPEED
                    self._stepper.speed(speed)  
                else:                                                           # Position Mode
                    if self.stepper_mode != StepperMode.POSITION:
                        self.stepper_mode.set(StepperMode.POSITION)
                        self._stepper.speed(_STEPPER_DEFAULT_SPEED)
                        self._stepper.track_target()
                    pos = self._stepper.get_pos()
                    pos = self._dec(pos, self._auto_repeat_level+1)
                    self._stepper.target(pos)
                self._refresh = True
        else:
            self._auto_repeat_clear()    
            # non auto-repeating buttons
            if self.button_states.get(BUTTON_TYPES["CANCEL"]):
                self.button_states.clear()
                if self.hexdrive_app is not None:
                    self._stepper.enable(False)
                self.current_state = STATE_MENU
                return
            elif self.button_states.get(BUTTON_TYPES["CONFIRM"]): #Cycle Through Modes
                self.button_states.clear()
                self.stepper_mode.inc()
                if self.stepper_mode == StepperMode.POSITION:      # Position Mode
                    self._stepper.speed(_STEPPER_DEFAULT_SPEED)
                    self._stepper.target(self._stepper.get_pos())
                    self._stepper.track_target()
                elif self.stepper_mode == StepperMode.SPEED:        # Speed Mode
                    self._stepper.speed(0)
                    self._stepper.free_run(1)
                else:                                               # Off
                    self._stepper.stop()
                self._refresh = True
                self.notification = Notification(f"  Stepper:\n {self.stepper_mode}")
                print(f"Stepper:{self.stepper_mode}")
        if self._refresh:                
            self._time_since_last_input = 0
        else:
            self._time_since_last_input += delta                
            if self._time_since_last_input > self._timeout_period:
                self._stepper.stop()
                self._stepper.speed(0)
                self._stepper.enable(False)
                self.current_state = STATE_MENU
                self.notification = Notification("  Stepper:\n Timeout")
                print("Stepper:Timeout")            
            elif self.stepper_mode == StepperMode.SPEED:    # Speed Mode
                self._refresh = True
        self._time_since_last_update += delta
        if self._time_since_last_update > self._keep_alive_period:
            self._stepper.step()
            self._time_since_last_update = 0


    def _update_state_servo(self, delta: int):            
        # Servo Tester:
        # Up/Down to select Servo
        # Left/Right to adjust position
        if self.button_states.get(BUTTON_TYPES["RIGHT"]):
            if self._auto_repeat_check(delta, (self.servo_mode[self.servo_selected] != ServoMode.SCANNING)):
                if self.servo_mode[self.servo_selected] == ServoMode.TRIM:
                    # adjust the servo centre position
                    self.servo_centre[self.servo_selected] += self._settings['servo_step'].v
                    if  self.servo_centre[self.servo_selected] > (_SERVO_DEFAULT_CENTRE + _SERVO_MAX_TRIM):
                        self.servo_centre[self.servo_selected] = _SERVO_DEFAULT_CENTRE + _SERVO_MAX_TRIM
                    if self.hexdrive_app is not None:
                        if not self.hexdrive_app.set_servocentre(self.servo_centre[self.servo_selected], self.servo_selected):
                            print("H:Failed to set servo centre")
                elif self.servo_mode[self.servo_selected] == ServoMode.SCANNING:
                    # as the rate changes sign when it reaches the range, we must be careful to modify it in the correct direction
                    if self.servo_rate[self.servo_selected] < 0:
                        negative = True    
                        rate = -self.servo_rate[self.servo_selected]
                    else:
                        negative = False
                        rate = self.servo_rate[self.servo_selected]
                    rate = self._inc(rate, self._auto_repeat_level)
                    if _SERVO_MAX_RATE < rate:
                        rate = _SERVO_MAX_RATE
                    if negative:
                        self.servo_rate[self.servo_selected] = -rate
                    else:
                        self.servo_rate[self.servo_selected] = rate
                else:                                            # Position Mode
                    if  self.servo[self.servo_selected] is None:
                        self.servo[self.servo_selected] = 0
                    self.servo_mode[self.servo_selected].set(ServoMode.POSITION)    
                    self.servo[self.servo_selected] += self._settings['servo_step'].v
                if self.servo[self.servo_selected] is not None:
                    if self.servo_range[self.servo_selected] < (self.servo[self.servo_selected] + (self.servo_centre[self.servo_selected] - _SERVO_DEFAULT_CENTRE)):
                        self.servo[self.servo_selected] = self.servo_range[self.servo_selected] - (self.servo_centre[self.servo_selected] - _SERVO_DEFAULT_CENTRE)
                self._refresh = True
        elif self.button_states.get(BUTTON_TYPES["LEFT"]):
            if self._auto_repeat_check(delta, (self.servo_mode[self.servo_selected] != ServoMode.SCANNING)):
                if self.servo_mode[self.servo_selected] == ServoMode.TRIM:
                    # adjust the servo centre position
                    self.servo_centre[self.servo_selected] -= self._settings['servo_step'].v
                    if  self.servo_centre[self.servo_selected] < (_SERVO_DEFAULT_CENTRE - _SERVO_MAX_TRIM):
                        self.servo_centre[self.servo_selected] = _SERVO_DEFAULT_CENTRE - _SERVO_MAX_TRIM
                    if self.hexdrive_app is not None:
                        if not self.hexdrive_app.set_servocentre(self.servo_centre[self.servo_selected], self.servo_selected):
                            print("H:Failed to set servo centre")
                elif self.servo_mode[self.servo_selected] == ServoMode.SCANNING:
                    # as the rate changes sign when it reaches the range, we must be careful to modify it in the correct direction
                    if self.servo_rate[self.servo_selected] < 0:
                        negative = True    
                        rate = -self.servo_rate[self.servo_selected]
                    else:
                        negative = False
                        rate = self.servo_rate[self.servo_selected]
                    rate = self._dec(rate, self._auto_repeat_level)
                    if _SERVO_MIN_RATE > rate:
                        rate = _SERVO_MIN_RATE
                    if negative:
                        self.servo_rate[self.servo_selected] = -rate
                    else:
                        self.servo_rate[self.servo_selected] = rate
                else:                                           # Position Mode
                    if  self.servo[self.servo_selected] is None:
                        self.servo[self.servo_selected] = 0                        
                    self.servo_mode[self.servo_selected].set(ServoMode.POSITION)    
                    self.servo[self.servo_selected] -= self._settings['servo_step'].v
                if self.servo[self.servo_selected] is not None:
                    if -self.servo_range[self.servo_selected] > (self.servo[self.servo_selected] + (self.servo_centre[self.servo_selected] - _SERVO_DEFAULT_CENTRE)):
                        self.servo[self.servo_selected] = -self.servo_range[self.servo_selected] - (self.servo_centre[self.servo_selected] - _SERVO_DEFAULT_CENTRE)
                self._refresh = True
>>>>>>> 872f56c1
        else:
            self._auto_repeat_clear()
            # non auto-repeating buttons
            if self.button_states.get(BUTTON_TYPES["CANCEL"]):
                self.button_states.clear()
                self._stepperX.enable(False)
                self._stepperY.enable(False)
                self.current_state = STATE_MENU
<<<<<<< HEAD
                return            
            if self._refresh or self._time_since_last_input == 0:
                # still decelerating or first time through since buttons released
                self._refresh = True            
            else:
                self._time_since_last_input += delta                
                if self._time_since_last_input > self._timeout_period:
                    self._stepperX.stop()
                    self._stepperX.speed(0)
                    self._stepperX.enable(False)
                    self._stepperY.stop()
                    self._stepperY.speed(0)
                    self._stepperY.enable(False)                
                    self.current_state = STATE_MENU
                    self.notification = Notification("  Stepper:\n Timeout")
                    if self._settings['logging'].v:
                        print("Stepper:Timeout")          

        if self._refresh and self._settings['logging'].v:               
            print(f"X:{self.xystage['x']} Y:{self.xystage['y']}")


=======
                return
            elif self.button_states.get(BUTTON_TYPES["CONFIRM"]): #Cycle Through Modes
                self.button_states.clear()
                self.servo_mode[self.servo_selected].inc()
                if self.servo_mode[self.servo_selected] == ServoMode.OFF:
                    if self.hexdrive_app is not None:
                        self.hexdrive_app.set_servoposition(self.servo_selected, None)
                else:
                    self._refresh = True
                self.notification = Notification(f"  Servo {self.servo_selected}:\n {self.servo_mode[self.servo_selected]}")
        
        if self._refresh:                
            self._time_since_last_input = 0
        else:
            self._time_since_last_input += delta                
            if self._time_since_last_input > self._timeout_period:
                if self.hexdrive_app is not None:
                    self.hexdrive_app.set_power(False)
                    self.hexdrive_app.set_servoposition()   # All Off                
                self.current_state = STATE_MENU
                self.notification = Notification("  Servo:\n Timeout")   

        self._time_since_last_update += delta
        if self._time_since_last_update > self._keep_alive_period:
            self._time_since_last_update = 0
            self._refresh = True

        for i in range(self.num_servos):
            _refresh = self._refresh
            if self.servo_mode[i] == ServoMode.SCANNING:
                # for any servo set to Scan mode, update the position
                if self.servo[self.servo_selected] is None:
                    self.servo[self.servo_selected] = 0                        
                self.servo[i] = self.servo[i] + (10 * self.servo_rate[i] * delta / 1000)
                if self.servo_range[i] < (self.servo[i] + (self.servo_centre[i] - _SERVO_DEFAULT_CENTRE)):
                    # swap direction
                    self.servo_rate[i] = -self.servo_rate[i]
                    self.servo[i] = self.servo_range[i] - (self.servo_centre[i] - _SERVO_DEFAULT_CENTRE)
                elif -self.servo_range[i] > (self.servo[i] + (self.servo_centre[i] - _SERVO_DEFAULT_CENTRE)):
                    # swap direction
                    self.servo_rate[i] = -self.servo_rate[i]
                    self.servo[i] = -self.servo_range[i] - (self.servo_centre[i] - _SERVO_DEFAULT_CENTRE)
                _refresh = True
            if _refresh and self.hexdrive_app is not None and self.servo_mode[i] != ServoMode.OFF and self.servo[i] is not None:
                # scanning servo or the selected servo
                self.hexdrive_app.set_servoposition(i, int(self.servo[i]))


>>>>>>> 872f56c1
    def _update_state_settings(self, delta: int):    
        if self.button_states.get(BUTTON_TYPES["UP"]):
            if self._auto_repeat_check(delta, False):
                self._edit_setting_value = self._settings[self._edit_setting].inc(self._edit_setting_value, self._auto_repeat_level)
                if self._settings['logging'].v:
                    print(f"Setting: {self._edit_setting} (+) Value: {self._edit_setting_value}")
                self._refresh = True
        elif self.button_states.get(BUTTON_TYPES["DOWN"]):
            if self._auto_repeat_check(delta, False):
                self._edit_setting_value = self._settings[self._edit_setting].dec(self._edit_setting_value, self._auto_repeat_level)  
                if self._settings['logging'].v:
                    print(f"Setting: {self._edit_setting} (-) Value: {self._edit_setting_value}")
                self._refresh = True            
        else:
            # non auto-repeating buttons
            self._auto_repeat_clear()                           
            if self.button_states.get(BUTTON_TYPES["RIGHT"]) or self.button_states.get(BUTTON_TYPES["LEFT"]):
                self.button_states.clear() 
                # Force default value    
                self._edit_setting_value = self._settings[self._edit_setting].d
                if self._settings['logging'].v:
                    print(f"Setting: {self._edit_setting} Default: {self._edit_setting_value}")
                self._refresh = True
                self.notification = Notification("Default")
            elif self.button_states.get(BUTTON_TYPES["CANCEL"]):
                self.button_states.clear()
                # leave setting unchanged
                if self._settings['logging'].v:
                    print(f"Setting: {self._edit_setting} Cancelled")
                self.set_menu(_main_menu_items[3])
                self.current_state = STATE_MENU
            elif self.button_states.get(BUTTON_TYPES["CONFIRM"]):
                self.button_states.clear()
                # set setting
                if self._settings['logging'].v:
                    print(f"Setting: {self._edit_setting} = {self._edit_setting_value}")
                self._settings[self._edit_setting].v = self._edit_setting_value
                self._settings[self._edit_setting].persist()
                self.notification = Notification(f"  Setting:   {self._edit_setting}={self._edit_setting_value}")
                self.set_menu(_main_menu_items[3])
                self.current_state = STATE_MENU


    def draw(self, ctx):
        if self._refresh or self.notification is not None:
            self._refresh = False
            clear_background(ctx)   
            ctx.save()
            ctx.font_size = label_font_size
            if ctx.text_align != ctx.LEFT:
                # See https://github.com/emfcamp/badge-2024-software/issues/181             
                ctx.text_align = ctx.LEFT
            ctx.text_baseline = ctx.BOTTOM            
            ctx.rgb(0,0,0).rectangle(-120,-120,240,240).fill()
            # Main screen content 
            if   self.current_state == STATE_WARNING:
                self.draw_message(ctx, ["XYStage requires","HexDrive hexpansion","from RobotMad","github.com","/TeamRobotmad","/XYStage"], [(1,1,1),(1,1,0),(1,1,0),(1,1,1),(1,1,1),(1,1,1)], label_font_size)
            elif self.current_state == STATE_ERROR:
                self.draw_message(ctx, self.error_message, [(1,0,0)]*len(self.error_message), label_font_size)
            elif self.current_state == STATE_MESSAGE:
                self.draw_message(ctx, self.error_message, [(0,1,0)]*len(self.error_message), label_font_size)            
<<<<<<< HEAD
            elif self.current_state == STATE_XYSTAGE:
                self._draw_state_xystage(ctx)                
=======
            elif self.current_state == STATE_RECEIVE_INSTR:
                self._draw_receive_instr(ctx)
                # button labels clash with the instruction list - so not shown
                #button_labels(ctx, confirm_label="Scroll", up_label="Fwd", down_label="Rev", left_label="Left", right_label="Right",  cancel_label="Cancel")
            elif self.current_state == STATE_COUNTDOWN:
                countdown_val = 1 + ((_RUN_COUNTDOWN_MS - self.run_countdown_elapsed_ms) // 1000)
                self.draw_message(ctx, [str(countdown_val)], [(1,1,0)], twentyfour_pt)
            elif self.current_state == STATE_RUN:
                # convert current_power_duration to string, dividing all four values down by 655 (to get a value from 0-100)
                current_power, _ = self.current_power_duration
                power_str = str(tuple([int(x/(self._settings['max_power'].v//100)) for x in current_power]))
                self.draw_message(ctx, ["Running...",power_str], [(1,1,1),(1,1,0)], label_font_size)
            elif self.current_state == STATE_DONE:
                #self.draw_message(ctx, ["Program","complete!","Replay:Press C","Restart:Press F"], [(0,1,0),(0,1,0),(1,1,0),(0,1,1)], label_font_size)
                self.draw_message(ctx, ["Program","complete!"], [(0,1,0),(0,1,0)], label_font_size)
                button_labels(ctx, confirm_label="Replay", cancel_label="Restart")
            elif self.current_state == STATE_SERVO:
                self._draw_state_servo(ctx)
            elif self.current_state == STATE_STEPPER:
                self._draw_state_stepper(ctx)                
>>>>>>> 872f56c1
            elif self.current_state == STATE_SETTINGS:
                self.draw_message(ctx, ["Edit Setting",f"{self._edit_setting}:",f"{self._edit_setting_value}"], [(1,1,1),(0,0,1),(0,1,0)], label_font_size)
                button_labels(ctx, up_label="+", down_label="-", confirm_label="Set", cancel_label="Cancel", right_label="Default")
            ctx.restore()

        # These need to be drawn every frame as they contain animations
        if self.current_state == STATE_MENU:
            clear_background(ctx)               
            self.menu.draw(ctx)

        if self.notification:
            self.notification.draw(ctx)

<<<<<<< HEAD
    def _draw_state_xystage(self, ctx):
        ctx.rgb(1,1,1).move_to(-80, -100).text("XY Stage")
        # Draw outer rectangle for the XYStage based on the largest that can fit on the screen
        # top left of the rectangle is at -100,-100 i.e. Y is inverted
        ctx.rgb(0.3,0.3,0.3).rectangle(-_USABLE_X_PIXELS//2,-_USABLE_Y_PIXELS//2,_USABLE_X_PIXELS,_USABLE_Y_PIXELS).stroke()
        x,y   = self._scale_xystage(self.xystage['x'],-self.xystage['y'])
        sx,sy = self._scale_xystage(self._settings['width'].v,self._settings['height'].v)
        ctx.rgb(0.0,1.0,0.2).rectangle(x-(sx//2),y-(sy//2),sx,sy).fill()        
        # Draw a small black cross hair at the 'x','y' position
        ctx.rgb(0,0,0).move_to(x-10,y).line_to(x+10,y).stroke()
        ctx.rgb(0,0,0).move_to(x,y-10).line_to(x,y+10).stroke()
        # Display the x,y position of the stage in text underneath the stage
        ctx.rgb(1,1,1).move_to(-70, 100).text(f"{self.xystage['x']//32:5d}, {self.xystage['y']//32:5d}")
        #button_labels(ctx, confirm_label="Stop", cancel_label="Exit", left_label="<--", right_label="-->")

    def _scale_xystage(self, x: int, y: int) -> (int, int):
        # scale x,y to the canvas range:
        # x,y are in the range -'XRange'/2 to 'XRange'/2 and -'YRange'/2 to 'YRange'/2
        x = int(_USABLE_X_PIXELS*x/(self._settings['XRange'].v + self._settings['width'].v))
        y = int(_USABLE_Y_PIXELS*y/(self._settings['YRange'].v + self._settings['height'].v))
        return x, y
=======

    def _draw_receive_instr(self, ctx):                
        # Display list of movements
        for i_num, instr in enumerate(["START"] + self.instructions + [self.current_instruction, "END"]):
            # map the instruction to a colour & change language from up/down to fwd/rev
            colour = (1,1,1)
            if instr is not None:
                direction = str(instr).split()[0]
                #if self._settings['logging'].v:
                #    print(direction)
                if   direction == "UP":
                    instr = "FWD " + str(instr).split()[1]
                    colour = (0,1,1)
                elif direction == "DOWN":
                    instr = "REV " + str(instr).split()[1]
                    colour = (1,0,1)
                elif direction == "LEFT":
                    colour = (1,0,0)
                elif direction == "RIGHT":
                    colour = (0,1,0)
                elif direction == "START" or direction == "END":
                    colour = (0.5,0.5,0.5)            
            ctx.rgb(*colour).move_to(H_START, V_START + label_font_size * (self.scroll_offset + i_num)).text(str(instr))


    def _draw_state_stepper(self, ctx):
        stepper_text         = ["S"]*(1+self.num_steppers)              # Servo Text
        stepper_text_colours = [(0.4,0.0,0.0)]*(1+self.num_steppers)    # Red
        stepper_text[0]      = "Stepper Test"
        stepper_text_colours[0] = (1,1,1)                       # Title - White
        if self._stepper is not None:
            i = 0
            # Select Colour according to mode
            if self.stepper_mode == StepperMode.OFF:
                body_colour = (0.2,0.2,0.2)                    # Not activated - Grey
                bar_colour  = (0.4,0.4,0.4)                    # Not activated - Grey
            else:
                body_colour = (0.1,0.1,0.5)                    # Active - Blue                    
                bar_colour  = (0.1,0.1,1.0)                    # Active - Blue
                stepper_text_colours[1] = (0.4,0.4,0.0)        # Active - Yellow                        

            # draw the servo positions
            ctx.save()
            # y = i-1.5 for 4 servos, y = i-0.5 for 2 servos
            ctx.translate(0, (i-(self.num_steppers/2)+0.5) * label_font_size)
            # background for the servo position - grey
            background_colour = (0.15,0.15,0.15)                        
            ctx.rgb(*background_colour).rectangle(-100,1,200,label_font_size-2).fill() 
            c = 0
            # draw the stepper position (based on a centre halfway through the range)
            x = 200 * (self._stepper.get_pos() / self._settings['step_max_pos'].v) - 100
            # vertical bar at stepper position
            ctx.rgb(*bar_colour).rectangle(x-2,1,5,label_font_size-2).fill()
            # horizontal bar from 0 to stepper position, not covering the centre marker or the stepper position bar
            ctx.rgb(*body_colour)                        
            if   x > (c+4):
                ctx.rectangle(c+1, 3, x-c-4, label_font_size-6).fill()
            elif x < (c-4):
                ctx.rectangle(x+4, 3, c-x-4, label_font_size-6).fill()
            # marker for the centre - black (drawn last as it may have to go through the servo position bar)
            ctx.rgb(0,0,0).move_to(c,0).line_to(c,label_font_size).stroke()                            
            ctx.restore()
            if self.stepper_mode == StepperMode.SPEED:                              # Speed
                stepper_text[i+1] = f"{int(self._stepper.get_speed()):4}/s"   # Speed in steps per second
            else:                                                   # Position
                stepper_text[i+1] = "Off" if (self.stepper_mode == StepperMode.OFF) else f"{int(self._stepper.get_pos()):+6} "
        self.draw_message(ctx, stepper_text, stepper_text_colours, label_font_size)
        button_labels(ctx, confirm_label="Mode", cancel_label="Exit", left_label="<--", right_label="-->")


    def _draw_state_servo(self, ctx):                 
        servo_text         = ["S"]*(1+self.num_servos)              # Servo Text
        servo_text_colours = [(0.4,0.0,0.0)]*(1+self.num_servos)    # Red
        servo_text[0]      = "Servo Test"
        servo_text_colours[0] = (1,1,1)                       # Title - White
        for i in range(self.num_servos):

            # Select Colour according to mode
            if self.servo[i] is None or self.servo_mode[i] == ServoMode.OFF:
                body_colour = (0.2,0.2,0.2)                    # Not activated - Grey
                bar_colour  = (0.4,0.4,0.4)                    # Not activated - Grey
            elif self.servo_mode[i] == ServoMode.SCANNING:
                body_colour = (0.1,0.5,0.1)                    # Scanning - Green 
                bar_colour  = (0.1,1.0,0.1)                    # Scanning - Green
                servo_text_colours[1+i] = (0.4,0.0,0.4)        # Scanning - Magenta
            else:
                body_colour = (0.1,0.1,0.5)                    # Active - Blue                    
                bar_colour  = (0.1,0.1,1.0)                    # Active - Blue
                servo_text_colours[1+i] = (0.4,0.4,0.0)        # Active - Yellow                        

            # draw the servo positions
            ctx.save()
            # y = i-1.5 for 4 servos, y = i-0.5 for 2 servos
            ctx.translate(0, (i-(self.num_servos/2)+0.5) * label_font_size)
            # background for the servo position - grey
            background_colour = (0.1,0.1,0.1) if i != self.servo_selected else (0.15,0.15,0.15)                        
            ctx.rgb(*background_colour).rectangle(-100,1,200,label_font_size-2).fill() 
            c = 100 * (self.servo_centre[i]-_SERVO_DEFAULT_CENTRE) / self.servo_range[i]
            if self.servo[i] is not None:
                #TODO refactor this into a reusable function for drawing sliders
                # draw the servo position
                x = 100 * (self.servo[i] + self.servo_centre[i] - _SERVO_DEFAULT_CENTRE) / self.servo_range[i]

                # vertical bar at servo position
                ctx.rgb(*bar_colour).rectangle(x-2,1,5,label_font_size-2).fill()
                # horizontal bar from 0 to servo position, not covering the centre marker or the servo position bar
                ctx.rgb(*body_colour)                        
                if   x > (c+4):
                    ctx.rectangle(c+1, 3, x-c-4, label_font_size-6).fill()
                elif x < (c-4):
                    ctx.rectangle(x+4, 3, c-x-4, label_font_size-6).fill()
            # marker for the centre - black (drawn last as it may have to go through the servo position bar)
            ctx.rgb(0,0,0).move_to(c,0).line_to(c,label_font_size).stroke()                            
            ctx.restore()
            if self.servo_mode[i] == ServoMode.SCANNING:
                servo_text[i+1] = f"{int(abs(self.servo_rate[i])):4}/s"   # Scanning Rate
            else:                                                   # Position
                servo_text[i+1] = "Off" if (self.servo[i] is None or self.servo_mode[i] == ServoMode.OFF) else f"{int(self.servo[i]):+5} "
        # Selected Servo - Brighter Text
        servo_text_colours[1+self.servo_selected] = tuple(int(j * 2.5) for j in servo_text_colours[1+self.servo_selected])                            
        self.draw_message(ctx, servo_text, servo_text_colours, label_font_size)
        if self.servo_mode[self.servo_selected] == ServoMode.SCANNING:
            # Scanning mode
            button_labels(ctx, up_label="^", down_label="\u25BC", confirm_label="Mode", cancel_label="Exit", left_label="Slower", right_label="Faster")
        elif self.servo_mode[self.servo_selected] == ServoMode.TRIM:
            button_labels(ctx, up_label="^", down_label="\u25BC", confirm_label="Mode", cancel_label="Exit", left_label="Trim-", right_label="+Trim")
        else:
            #Position mode
            button_labels(ctx, up_label="^", down_label="\u25BC", confirm_label="Mode", cancel_label="Exit", left_label="<--", right_label="-->")
        # NB characters \u25B2, \u25C0, \u25BA, \u21A9, \u2611 do not exist, so ii seems \u25BC has been included as a special case

>>>>>>> 872f56c1

    # Value increment/decrement functions for positive integers only
    def _inc(self, v: int, l: int):
        if l==0:
            return v+1
        else:
            d = 10**l
            v = ((v // d) + 1) * d   # round up to the next multiple of 10^l
            return v
    
    def _dec(self, v: int, l: int):
        if l==0:
            return v-1
        else:
            d = 10**l
            v = (((v+(9*(10**(l-1)))) // d) - 1) * d   # round down to the next multiple of 10^l
            return v


    def draw_message(self, ctx, message, colours, size=label_font_size):
        ctx.font_size = size
        num_lines = len(message)
        for i_num, instr in enumerate(message):
            text_line = str(instr)
            width = ctx.text_width(text_line)
            try:
                colour = colours[i_num]
            except IndexError:
                colour = None
            if colour is None:
                colour = (1,1,1)
            # Font is not central in the height allocated to it due to space for descenders etc...
            # this is most obvious when there is only one line of text
            # # position fine tuned to fit around button labels when showing 5 lines of text        
            y_position = int(0.35 * ctx.font_size) if num_lines == 1 else int((i_num-((num_lines-2)/2)) * ctx.font_size - 2)
            ctx.rgb(*colour).move_to(-width//2, y_position).text(text_line)

<<<<<<< HEAD
=======

    def reset_servo(self):
        # re-initialise the servo range for the servos
        if self.hexdrive_app is not None:
            self.hexdrive_app.set_power(True)
            self.hexdrive_app.set_freq(1000 // self._settings['servo_period'].v)
        # initialise the 4 servos
        for i in range(4):
            if self.hexdrive_app is not None:    # Apply Trim
                self.hexdrive_app.set_servocentre(self.servo_centre[self.servo_selected], self.servo_selected)                            

            # update the servo range in case settigns have changed
            self.servo_range[i] = self._settings['servo_range'].v     # only 1 setting actually for all servos at present
            # check that the current position is within the new range
            if self.servo[i] is not None:
                if self.servo[i] > self.servo_range[i]:
                    self.servo[i] = self.servo_range[i]
                elif self.servo[i] < -self.servo_range[i]:
                    self.servo[i] = -self.servo_range[i]
                # leave the servo positions etc... as they are. but turn them back on
                if self.hexdrive_app is not None:
                    self.hexdrive_app.set_servoposition(i, int(self.servo[i]))
            # leave the servo modes as they are
        self.servo_selected = 0
        self._time_since_last_update = 0
        self._time_since_last_input = 0



>>>>>>> 872f56c1
### MENU FUNCTIONALITY ###


    def set_menu(self, menu_name = "main"):  #: Literal["main"]): does it work without the type hint?
        if self._settings['logging'].v:
            print(f"H:Set Menu {menu_name}")
        if self.menu is not None:
            try:
                self.menu._cleanup()
            except:
                # See badge-2024-software PR#168
                # in case badge s/w changes and this is done within the menu s/w
                # and then access to this function is removed
                pass
        self.current_menu = menu_name
        if menu_name == "main":
            # construct the main menu based on template
            menu_items = _main_menu_items.copy()
<<<<<<< HEAD
            if self.num_steppers == 0:
                menu_items.remove(_main_menu_items[0])   
=======
            if self.num_servos == 0:
                menu_items.remove(_main_menu_items[2])   
            if self.num_steppers == 0:
                menu_items.remove(_main_menu_items[1])   
            if self.num_motors == 0:
                menu_items.remove(_main_menu_items[0])
>>>>>>> 872f56c1
            self.menu = Menu(
                    self,
                    menu_items,
                    select_handler=self._main_menu_select_handler,
                    back_handler=self._menu_back_handler,
                )            
        elif menu_name == "Settings":
            # construct the settings menu
            _settings_menu_items = ["SAVE ALL", "DEFAULT ALL"]
            for _, setting in enumerate(self._settings):
                _settings_menu_items.append(f"{setting}")
            self.menu = Menu(
                self,
                _settings_menu_items,
                select_handler=self._settings_menu_select_handler,
                back_handler=self._menu_back_handler,
                )


    # this appears to be able to be called at any time
    def _main_menu_select_handler(self, item: str, idx: int):
        if self._settings['logging'].v:
            print(f"H:Main Menu {item} at index {idx}")
<<<<<<< HEAD
        if item == _main_menu_items[0]: # XYStage
            if self.num_steppers == 0:
                self.notification = Notification("Hexpansion Missing")
                if self._settings['logging'].v:
                    print("No Hexpansion")
            else:
                if self._stepperX is None or self._stepperY is None:
                    # try timer IDs 0-3 until one is free
                    for i in range(4):
                        if self._stepperX is None:
                            try:
                                # Pins                                
                                pins = {}
                                pins["dir"]  = self._hexpansion_config.ls_pin[X_DIR]
                                pins["en"]   = self._hexpansion_config.ls_pin[X_ENABLE]
                                pins["step"] = self._hexpansion_config.pin[X_STEP]
                                pins["stop"] = self._hexpansion_config.pin[X_ENDSTOP]
                                self._stepperX = Stepper(self, pins, reverse = True, name = "X", max_sps = self._settings['max_speed'].v, max_pos=self._settings['XRange'].v)
                                if self._settings['logging'].v:
                                    print(f"StepperX:Init {i}")
                                continue
                            except:
                                print(f"StepperX:Init {i} Failed")
                                pass
                        elif self._stepperY is None:
                            try:
                                # Pins                                
                                pins = {}
                                pins["dir"]  = self._hexpansion_config.ls_pin[Y_DIR]
                                pins["en"]   = self._hexpansion_config.ls_pin[Y_ENABLE]
                                pins["step"] = self._hexpansion_config.pin[Y_STEP]
                                pins["stop"] = self._hexpansion_config.pin[Y_ENDSTOP]                                
                                self._stepperY = Stepper(self, pins, name = "Y", max_sps = self._settings['max_speed'].v, max_pos=self._settings['YRange'].v)
                                if self._settings['logging'].v:
                                    print(f"StepperY:Init {i}")
                                # Start off assuming stage is in last known position
                                continue
                            except:
                                print(f"StepperY:Init {i} Failed")
                                pass
                        else:
                            break
                if self._stepperX is None or self._stepperY is None:
                    self.notification = Notification("No Free Timers")
                else:
                    self.set_menu(None)
                    self.button_states.clear()                    
                    self.current_state = STATE_XYSTAGE 
                    self._refresh = True
                    self._auto_repeat_clear()
                    self._stepperX.enable(True)
                    self._stepperY.enable(True)
                    self._time_since_last_input = 0                                       
        elif item == _main_menu_items[1]: # Settings
            self.set_menu(_main_menu_items[3])
        elif item == _main_menu_items[2]: # About
=======
        if   item == _main_menu_items[0]: # Motor Test - Turtle/Logo mode
            if self.num_motors == 0:
                self.notification = Notification("No Motors")
            elif self.num_motors == 1:
                self.notification = Notification(" 2 Motors  Required")
            else:
                self.set_menu(None)
                self.button_states.clear()
                self._animation_counter = 0
                self.current_state = STATE_HELP
                self._refresh = True
        elif item == _main_menu_items[1]: # Stepper Test
            if self.num_steppers == 0:
                self.notification = Notification("No Steppers")
            else:
                if self._stepper is None:
                    # try timer IDs 0-3 until one is free
                    for i in range(4):
                        try: 
                            self._stepper = Stepper(self, self.hexdrive_app, step_size=1, timer_id=i, max_pos=self._settings['step_max_pos'].v)
                            break
                        except:
                            pass
                if self._stepper is None:
                    self.notification = Notification("No Free Timers")
                else:
                    self.set_menu(None)
                    self.button_states.clear()                    
                    self.current_state = STATE_STEPPER 
                    self._refresh = True
                    self._auto_repeat_clear()
                    self._stepper.enable(True)
                    self._time_since_last_input = 0                                       
        elif item == _main_menu_items[2]: # Servo Test
            if self.num_servos == 0:
                self.notification = Notification("No Servos")
            else:
                self.set_menu(None)
                self.button_states.clear()
                self.reset_servo()
                self.current_state = STATE_SERVO
                self._refresh = True
                self._auto_repeat_clear()
        elif item == _main_menu_items[3]: # Settings
            self.set_menu(_main_menu_items[3])
        elif item == _main_menu_items[4]: # About
>>>>>>> 872f56c1
            self.set_menu(None)
            self.button_states.clear()
            self.error_message = ["XYStage","Version: 1.0"]
            self.current_state = STATE_MESSAGE
            self._refresh = True   
<<<<<<< HEAD
        elif item == _main_menu_items[3]: # Exit
=======
        elif item == _main_menu_items[5]: # Exit
>>>>>>> 872f56c1
            eventbus.remove(HexpansionInsertionEvent, self._handle_hexpansion_insertion, self)
            eventbus.remove(HexpansionRemovalEvent, self._handle_hexpansion_removal, self)
            eventbus.emit(RequestStopAppEvent(self))

    def _settings_menu_select_handler(self, item: str, idx: int):
        if self._settings['logging'].v:
            print(f"H:Setting {item} @ {idx}")
        if idx == 0: #Save
            if self._settings['logging'].v:
                print("H:Settings Save All")
            settings.save()
            self.notification = Notification("  Settings  Saved")
            self.set_menu("main")
        elif idx == 1: #Default
            if self._settings['logging'].v:
                print("H:Settings Default All")
            for s in self._settings:
                self._settings[s].v = self._settings[s].d
                self._settings[s].persist()
            self.notification = Notification("  Settings Defaulted")

            self.set_menu("main")
        else:
            self.set_menu(None)
            self.button_states.clear()
            self.current_state = STATE_SETTINGS
            self._refresh = True
            self._auto_repeat_clear()
            self._edit_setting = item
            self._edit_setting_value = self._settings[item].v


    def _menu_back_handler(self):
        if self.current_menu == "main":
            self.minimise()
        # There are only two menus so this is the only other option    
        self.set_menu("main")


    # multi level auto repeat
    # if speed_up is True, the auto repeat gets faster the longer the button is held
    # otherwise it is a fixed rate, but the level is used to determine the scale of the increase in the setttings inc() and dec() functions
    def _auto_repeat_check(self, delta: int, speed_up: bool = True) -> bool:                
        self._auto_repeat += delta
        # multi stage auto repeat - the repeat gets faster the longer the button is held
        if self._auto_repeat > self._auto_repeat_intervals[self._auto_repeat_level if speed_up else 0]:
            self._auto_repeat = 0
            self._auto_repeat_count += 1
            # variable threshold to count to increase level so that it is not too easy to get to the highest level as the auto repeat period is reduced
            if self._auto_repeat_count > ((_AUTO_REPEAT_COUNT_THRES*_AUTO_REPEAT_MS) // self._auto_repeat_intervals[self._auto_repeat_level if speed_up else 0]):
                self._auto_repeat_count = 0
                if self._auto_repeat_level < (_AUTO_REPEAT_SPEED_LEVEL_MAX if speed_up else _AUTO_REPEAT_LEVEL_MAX):
                    self._auto_repeat_level += 1
                    if self._settings['logging'].v:
                        print(f"Auto Repeat Level: {self._auto_repeat_level}")

            return True
        return False


    def _auto_repeat_clear(self):                
        self._auto_repeat = 1+ self._auto_repeat_intervals[0] # so that we trigger immediately on next press 

        self._auto_repeat_count = 0 
        self._auto_repeat_level = 0




<<<<<<< HEAD
=======
    def get_current_power_level(self, delta: int) -> int:
        # takes in delta as ms since last call
        # if delta was > 10... what to do
        if delta >= _TICK_MS:
            delta = _TICK_MS-1
>>>>>>> 872f56c1





######## STEPPER MOTOR CLASS ########

class Stepper:  # External Driver DRV8825
    def __init__(self, container, pins, reverse = False, name: str = "", max_sps: int = _STEPPER_MAX_SPEED, max_pos: int = _STEPPER_MAX_POSITION):
        self._container = container
        self._name = name 
        self._calibrated = False
        #self._timer = Timer(timer_id)
        self._timer_is_running = False
        self._timer_mode = 0
        self._pos = 0                               # current position in steps
        self._free_run_mode = 1                     # direction of free run mode
        self._enabled = False
        self._reverse = reverse
        self._max_sps_change = int(max_sps/10)      # max change in speed in steps per second per update
        self._max_sps = int(max_sps)                # max speed in steps per second
        self._steps_per_sec = 0                     # current speed in steps per second
        self._max_pos = int(max_pos)                # max position stored in half steps
        self._freq = 0

        # Pins for external stepper driver
        self._pins = pins
        self._pins["en"].init(mode=Pin.OUT)
        self._pins["en"].on()   # active low
        self._pins["dir"].init(mode=Pin.OUT)
        self._pins["dir"].off()
        self._pins["step"].init(mode=Pin.OUT)
        self._pins["step"].off()
        self._pins["stop"].init(mode=Pin.IN, pull=Pin.PULL_UP)
        self._pins["stop"].irq(trigger=Pin.IRQ_FALLING, handler=self._hit_endstop)

        # Setup PWM output on the step pin
        try:
            self._pwm = PWM(self._pins["step"], freq=10, duty_ns=2000)    # 0 Hz is invalid but 0 duty is allowed
        except Exception as e:
            print(f"{self._name} PWM failed:{e}")
  
    def speed(self,sps) -> bool:    # speed in FULL steps per second
        if self._free_run_mode == 1 and sps < 0:
            self._free_run_mode = -1
        elif self._free_run_mode == -1 and sps > 0:
            self._free_run_mode = 1
        speed_change_limited = False                
        if sps > 0:
            if self._calibrated and self._pos >= self._max_pos:
                # endstop reached
                sps = 0    
            else:
                if sps > self._max_sps:
                    # limit speed
                    sps = self._max_sps
                # limit acceleration by comparing the change in speed to the max acceleration
                # if the change is greater than the max acceleration, limit the change to the max acceleration
                if sps - self._steps_per_sec > self._max_sps_change:
                    sps = self._steps_per_sec + self._max_sps_change
                    speed_change_limited = True
                elif sps - self._steps_per_sec < -self._max_sps_change:
                    sps = self._steps_per_sec - self._max_sps_change
                    speed_change_limited = True
        else:
            if self._pins["stop"].value() == 0 or (self._calibrated and self._pos <= 0):
                # endstop reached
                sps = 0        
            else:
                if sps < -self._max_sps:
                    # limit speed
                    sps = -self._max_sps
                # limit acceleration by comparing the change in speed to the max acceleration
                # if the change is greater than the max acceleration, limit the change to the max acceleration
                if sps - self._steps_per_sec > self._max_sps_change:
                    sps = self._steps_per_sec + self._max_sps_change
                    speed_change_limited = True
                elif sps - self._steps_per_sec < -self._max_sps_change:
                    sps = self._steps_per_sec - self._max_sps_change
                    speed_change_limited = True
        self._steps_per_sec = int(sps)
        self._update_timer(abs(self._steps_per_sec))    # steps per second
        return speed_change_limited

    def get_speed(self) -> int:
        return self._steps_per_sec

    # function to estimate the current position based on the speed and time since last update
    def get_pos(self, delta) -> int:
        steps = (self._steps_per_sec * delta) // 1000
        self._pos += steps
        # Check if we have hit the end stop
        if self._calibrated:
            if self._pos < 0 and self._steps_per_sec < 0:
                if self._settings['logging'].v:
                    print(f"{self._name} s/w min endstop")
                self.speed(0)
            elif self._pos > self._max_pos and self._steps_per_sec > 0:
                if self._settings['logging'].v:
                    print(f"{self._name} s/w max endstop")
                self.speed(0)        
        return self._pos 
        
    def _hit_endstop(self, pin: Pin):           
        # double check the endstop is hit
        # if not, ignore the interrupt
        if pin.value() == 0:  
            if self._settings['logging'].v:
                print(f"{self._name} Endstop - hit")
            if not self._calibrated:
                self._calibrated = True
                self._pos = 0
            # if we are still trying to move TOWARDS the endstop 
            if self._steps_per_sec < 0:
                self.speed(0)
        else:
            print(f"{self._name} Endstop - false alarm")

    def _update_timer(self,freq):
        if freq == 0:
            self._pins["en"].on()        # disable the stepper
            self._pwm.duty_ns(0)        # stop the PWM (frequency of 0 is not allowed)
            self._freq = 0   
        elif freq != self._freq or self._free_run_mode != self._timer_mode:
            try:                
                if self._settings['logging'].v:
                    print(f"{self._name} Timer:{self._free_run_mode} {freq}Hz")
                if self._free_run_mode>0:
                    self._pins["dir"].value(1 if self._reverse else 0)
                    self._pwm.freq(int(freq))
                    self._pwm.duty_ns(2000)     # minimum 1.9uS STEP pulse width for DRV8825                     
                    self._pins["en"].off()    # enable active low
                elif self._free_run_mode<0:
                    self._pins["dir"].value(0 if self._reverse else 1)
                    self._pwm.freq(int(freq))
                    self._pwm.duty_ns(2000)     # minimum 1.9uS STEP pulse width for DRV8825                      
                    self._pins["en"].off()    # enable active low
                else:
                    self._pins["en"].on()
                    self._pwm.duty_ns(0)        # stop the PWM (frequency of 0 is not allowed)   
                self._freq = freq
                self._timer_is_running=True
                self._timer_mode = self._free_run_mode
            except Exception as e:
                print(f"{self._name} update_timer failed:{e}")


    def stop(self):
        self._update_timer(0)

    def enable(self,e = True):
        self._enabled=e
        self._pins["en"].value(not e)
        try:
            if e:
                if self._free_run_mode!=0:
                    self._update_timer(abs(self._steps_per_sec))   # steps per second                
            else:
                self._update_timer(0)
        except Exception as e:
            print(f"{self._name} enable failed:{e}")

    def is_enabled(self) -> bool:
        return self._enabled
    
########## END OF STEPPER CLASS ##########

######## STEPPER MOTOR CLASS ########

class Stepper:
    def __init__(self, container, hexdrive_app, step_size: int = 1, steps_per_rev: int = _STEPPER_DEFAULT_SPR, speed_sps: int = _STEPPER_DEFAULT_SPEED, max_sps: int = _STEPPER_MAX_SPEED, max_pos: int = _STEPPER_MAX_POSITION, timer_id: int = 0):
        self._container = container 
        self._hexdrive_app = hexdrive_app
        self._phase = 0
        self._calibrated = False
        self._timer = Timer(timer_id)
        self._timer_is_running = False
        self._timer_mode = 0
        self._free_run_mode = 0                     # direction of free run mode
        self._enabled = False
        self._target_pos = 0
        self._pos = 0                               # current position in half steps
        self._max_sps = int(max_sps)                # max speed in full steps per second
        self._steps_per_sec = int(speed_sps)        # current speed in full steps per second
        self._steps_per_rev = int(steps_per_rev)    # full steps per revolution
        self._max_pos = 2*int(max_pos)              # max position stored in half steps
        self._freq = 0
        self._min_period = 0
        self._step_size = int(step_size)            # 1 = half steps, 2 = full steps
        self._last_step_time = 0    
        self.track_target()
        
    def step_size(self,sz=1):
        if sz < 1:
            sz = 1
        elif sz > 2:
            sz = 2
        self._step_size = int(sz)

    def speed(self,sps):    # speed in FULL steps per second
        if self._free_run_mode == 1 and sps < 0:
            self._free_run_mode = -1
        elif self._free_run_mode == -1 and sps > 0:
            self._free_run_mode = 1
        if sps > self._max_sps:
            sps = self._max_sps
        elif sps < -self._max_sps:
            sps = -self._max_sps
        self._steps_per_sec = int(sps)
        self._update_timer((2//self._step_size)*abs(self._steps_per_sec))    # steps per second

    def speed_rps(self,rps):
        self.speed(rps*self._steps_per_rev)

    def get_speed(self) -> int:
        return self._steps_per_sec

    def target(self,t):
        if self._calibrated and t < 0:
            # when already calibrated limit to 0
            self._target_pos = 0
        elif self._calibrated and (2*int(t)) > self._max_pos:
            # when already calibrated limit to max
            self._target_pos = self._max_pos
        else:
            self._target_pos = 2*int(t)

    def target_deg(self,deg):
        self.target(self._steps_per_rev*deg/360.0)  # target pos is in steps
    
    def target_rad(self,rad):
        self.target(self._steps_per_rev*rad/(2*pi)) # target pos is in steps
    
    def get_pos(self) -> int:
        return (self._pos//2)   # convert half steps to full steps
    
    def get_pos_deg(self) -> float:
        return self._pos*180.0/self._steps_per_rev      # half steps to degrees
    
    def get_pos_rad(self) -> float:
        return self._pos*pi/self._steps_per_rev         # half steps to radians
    
    def overwrite_pos(self,p=0):
        self._pos = 2*int(p)    # convert full steps to half steps
    
    def overwrite_pos_deg(self,deg):
        self._pos = deg*self._steps_per_rev/180.0      # degrees to half steps
    
    def overwrite_pos_rad(self,rad):
        self._pos = rad*self._steps_per_rev/pi         # radians to half steps

    def step(self,d=0):
        cur_time = time.ticks_ms()
        if time.ticks_diff(cur_time, self._last_step_time) < self._min_period:
            # avoid stepping too quickly as this causes skipped steps
            return
        self._last_step_time = cur_time
        if d>0:
            self._pos+=self._step_size
            self._phase = (self._phase-self._step_size)%_STEPPER_NUM_PHASES
        elif d<0:
            self._pos-=self._step_size
            self._phase = (self._phase+self._step_size)%_STEPPER_NUM_PHASES
        # Check position limits
        if self._calibrated and self._pos < 0:
            print("s/w min endstop")
            self._pos = 0
            self.speed(0)
            return
        elif self._calibrated and self._pos > self._max_pos:
            print("s/w max endstop")
            self._pos = self._max_pos
            self.speed(0)
            return
        try:
            self._hexdrive_app.motor_step(self._phase)
        except Exception as e:                       
            print(f"step phase {self._phase} failed:{e}")

    def _hit_endstop(self):             
        print("Endstop - hit")
        if not self._calibrated:
            self._calibrated = True
        # set this as the new zero position
        self.overwrite_pos(0)
        # if we were moving towards the endstop, stop
        if self._free_run_mode < 0:
            self.speed(0)
        elif self._free_run_mode == 0 and self._target_pos < self._pos:
            self.speed(0)

    def _timer_callback_fwd(self,t):
        self.step(1)

    def _timer_callback_rev(self,t):
        self.step(-1)

    def _timer_callback(self,t):
        if self._target_pos>self._pos:
            self.step(1)
        elif self._target_pos<self._pos:
            self.step(-1)

    def free_run(self,d=1):
        self._free_run_mode=d
        if d!=0:
            self._update_timer((2//self._step_size)*abs(self._steps_per_sec))   # half steps per second

    def track_target(self):
        self._free_run_mode=0
        self._update_timer((2//self._step_size)*abs(self._steps_per_sec))      # half steps per second

    def _update_timer(self,freq):
        if self._timer_is_running and freq != self._freq:
            try:
                self._timer.deinit()
                self._freq = 0
                self._timer_is_running=False
            except Exception as e:
                print(f"update_timer failed:{e}")
        if 0 != freq and (freq != self._freq or self._free_run_mode != self._timer_mode):
            try:                
                print(f"Timer: {freq}Hz")
                if self._free_run_mode>0:
                    self._timer.init(freq=freq,callback=self._timer_callback_fwd)
                elif self._free_run_mode<0:
                    self._timer.init(freq=freq,callback=self._timer_callback_rev)
                else:
                    self._timer.init(freq=freq,callback=self._timer_callback)
                self._freq = freq
                self._min_period = (1000//freq) - 1
                self._timer_is_running=True
                self._timer_mode = self._free_run_mode
            except Exception as e:
                print(f"update_timer failed:{e}")
        elif freq == 0:
            print("Timer: 0Hz")


    def stop(self):
        self._update_timer(0)
        try:
            self._hexdrive_app.motor_release()
        except Exception as e:
            print(f"stop failed:{e}")

    def enable(self,e = True):
        self._enabled=e
        try:
            if e:
                if self._free_run_mode!=0:
                    self._update_timer((2//self._step_size)*abs(self._steps_per_sec))   # half steps per second                
                self._hexdrive_app.motor_step(self._phase)
            else:
                self._update_timer(0)
                self._hexdrive_app.motor_release()
            self._hexdrive_app.set_power(e)
        except Exception as e:
            print(f"enable failed:{e}")

    def is_enabled(self) -> bool:
        return self._enabled
    
########## END OF STEPPER CLASS ##########



class HexDriveType:
    def __init__(self, pid, vid = 0xCAFE, motors = 0, steppers = 0, servos = 0, name ="Unknown"):
        self.vid = vid
        self.pid = pid
        self.name = name
        self.motors = motors
        self.servos = servos
        self.steppers = steppers


class MySetting:
    def __init__(self, container, default, minimum, maximum):
        self._container = container
        self.d = default
        self.v = default
        self._min = minimum
        self._max = maximum


    def __str__(self):
        return str(self.v)


    def _index(self):
        for k,v in self._container.items():
            if v == self:
                return k
        return None

        
    # This returns an increase in the value passed in - subject to max and with scale of increase depending on level
    # based on the type of the setting
    # it does not affect the current value of the setting
    def inc(self, v, l=0):            
        if isinstance(self.v, bool):
            v = not v
        elif isinstance(self.v, int):
            if l==0:
                v += 1
            else:
                d = 10**l
                v = ((v // d) + 1) * d   # round up to the next multiple of 10^l, being very careful not to cause big jumps when value was nearly at the next multiple 

            if v > self._max:
                v = self._max
        elif isinstance(self.v, float):
            # only float at present is brightness from 0.0 to 1.0
            v += 0.1            
            if v > self._max:
                v = self._max  
        elif self._container['logging'].v:
            print(f"H:inc type: {type(self.v)}")                               
        return v

    # This returns a decrease in the value passed in - subject to min and with scale of increase depending on level
    # based on the type of the setting
    # it does not affect the current value of the setting
    def dec(self, v, l=0):            
        if isinstance(self.v, bool):
            v = not v
        elif isinstance(self.v, int):
            if l==0:
                v -= 1
            else:
                d = 10**l
                v = (((v+(9*(10**(l-1)))) // d) - 1) * d   # round down to the next multiple of 10^l

            if v < self._min:
                v = self._min       
        elif isinstance(self.v, float):
            # only float at present is brightness from 0.0 to 1.0
            v -= 0.1            
            if v < self._min:
                v = self._min
        elif self._container['logging'].v:
            print(f"H: dec type: {type(self.v)}") 
        return v
    

    def persist(self):
        # only save non-default settings to the settings store
        try:
            if self.v != self.d:
                settings.set(f"xystage.{self._index()}", self.v)
            else:
                settings.set(f"xystage.{self._index()}", None)
        except Exception as e:
            print(f"H:Failed to persist setting {self._index()}: {e}")

<<<<<<< HEAD
__app_export__ = XYStageApp
=======

class Instruction:
    def __init__(self, press_type: Button) -> None:
        self._press_type = press_type
        self._duration = 1
        self.power_plan = []


    @property
    def press_type(self) -> Button:
        return self._press_type


    def inc(self):
        self._duration += 1


    def __str__(self):
        return f"{self.press_type.name} {self._duration}"


    def directional_power_tuple(self, power):
        if   self._press_type == BUTTON_TYPES["UP"]:
            return ( power,  power)
        elif self._press_type == BUTTON_TYPES["DOWN"]:
            return (-power, -power)
        elif self._press_type == BUTTON_TYPES["LEFT"]:
            return (-power,  power)
        elif self._press_type == BUTTON_TYPES["RIGHT"]:
            return ( power, -power)


    def directional_duration(self, mysettings):
        if   self._press_type == BUTTON_TYPES["UP"] or self._press_type == BUTTON_TYPES["DOWN"]:
            return (mysettings['drive_step_ms'].v)            
        elif self._press_type == BUTTON_TYPES["LEFT"] or self._press_type == BUTTON_TYPES["RIGHT"]:
            return (mysettings['turn_step_ms'].v)
        

    def make_power_plan(self, mysettings):
        # return collection of tuples of power and their duration
        curr_power = 0
        ramp_up = []
        for i in range(1*(self._duration+3)):
            ramp_up.append((self.directional_power_tuple(curr_power), _TICK_MS))
            curr_power += mysettings['acceleration'].v
            if curr_power >= mysettings['max_power'].v:
                ramp_up.append((self.directional_power_tuple(mysettings['max_power'].v), _TICK_MS))
                break
        user_power_duration = (self.directional_duration(mysettings) * self._duration)-(2*(i+1)*_TICK_MS)
        power_durations = ramp_up.copy()
        if user_power_duration > 0:
            power_durations.append((self.directional_power_tuple(mysettings['max_power'].v), user_power_duration))
        ramp_down = ramp_up.copy()
        ramp_down.reverse()
        power_durations.extend(ramp_down)
        if mysettings['logging'].v:
            print("Power durations:")
            print(power_durations)
        self.power_plan = power_durations


__app_export__ = BadgeBotApp
>>>>>>> 872f56c1
<|MERGE_RESOLUTION|>--- conflicted
+++ resolved
@@ -12,22 +12,12 @@
 from app_components import Menu
 from events.input import BUTTON_TYPES, Button, Buttons, ButtonUpEvent
 from frontboards.twentyfour import BUTTONS
-<<<<<<< HEAD
 from machine import PWM, Timer, Pin
 from system.eventbus import eventbus
 from system.hexpansion.events import (HexpansionInsertionEvent,
                                       HexpansionRemovalEvent)
 from system.hexpansion.header import read_header
 from system.hexpansion.config import HexpansionConfig
-=======
-from machine import I2C, Timer
-from system.eventbus import eventbus
-from system.hexpansion.events import (HexpansionInsertionEvent,
-                                      HexpansionRemovalEvent)
-from system.hexpansion.header import HexpansionHeader, write_header, read_header
-from system.hexpansion.util import get_hexpansion_block_devices
-from system.patterndisplay.events import PatternDisable, PatternEnable
->>>>>>> 872f56c1
 from system.scheduler import scheduler
 from system.scheduler.events import (RequestStopAppEvent)
 
@@ -37,83 +27,8 @@
 
 from .utils import chain, draw_logo_animated, parse_version
 
-<<<<<<< HEAD
 _APP_VERSION = "1.0" # XYStage App Version Number
-=======
-
-
-# See the following for generating UUIDs:
-# https://www.uuidgenerator.net/
-_BLE_SERVICE_UUID = bluetooth.UUID('19b10000-e8f2-537e-4f6c-d104768a1214')
-_BLE_SENSOR_CHAR_UUID = bluetooth.UUID('19b10001-e8f2-537e-4f6c-d104768a1214')
-_BLE_LED_UUID = bluetooth.UUID('19b10002-e8f2-537e-4f6c-d104768a1214')
-# How frequently to send advertising beacons.
-_ADV_INTERVAL_MS = 250_000
-
-
-# Hard coded to talk to EEPROMs on address 0x50 - because we know that is what is on the HexDrive Hexpansion
-# makes it a lot more efficient than scanning the I2C bus for devices and working out what they are
-
-CURRENT_APP_VERSION = 6 # HEXDRIVE.PY Integer Version Number - checked against the EEPROM app.py version to determine if it needs updating
-
-_APP_VERSION = "1.4" # BadgeBot App Version Number
-
-# If you change the URL then you will need to regenerate the QR code
-_QR_CODE = [0x1fcf67f, 
-            0x104cc41, 
-            0x174975d, 
-            0x1744e5d, 
-            0x175d45d, 
-            0x104ea41, 
-            0x1fd557f, 
-            0x001af00, 
-            0x04735f7, 
-            0x1070c97, 
-            0x1c23ae9, 
-            0x08ce9bd, 
-            0x1af3160, 
-            0x1270a80,
-            0x1cc3549,
-            0x097ef36,
-            0x03ff5e9,
-            0x1b18300,
-            0x1b5a37f,
-            0x0313b41,
-            0x03f3d5d,
-            0x078b65d,
-            0x111e35d,
-            0x0b57141,
-            0x18bbd7f]
-
-# Screen positioning for movement sequence text
-H_START = -63
-V_START = -58
-_BRIGHTNESS = 1.0
-
-# Motor Driver - Defaults
-_MAX_POWER = 65535
-_POWER_STEP_PER_TICK = 7500  # effectively the acceleration
-
-# Servo Tester - Defaults
-_SERVO_DEFAULT_STEP    = 10         # us per step    
-_SERVO_DEFAULT_CENTRE  = 1500       # us
-_SERVO_DEFAULT_RANGE   = 1000       # +/- 500us from centre
-_SERVO_DEFAULT_RATE    = 25         # *10us per s
-_SERVO_DEFAULT_MODE    = 0          # Off
-_SERVO_DEFAULT_PERIOD  = 20         # ms    
-_SERVO_MAX_RATE        = 1000       # *10us per s
-_SERVO_MIN_RATE        = 1          # *10us per s
-_SERVO_MAX_TRIM        = 1000       # us
-_MAX_SERVO_RANGE       = 1400       # 1400us either side of centre (VERY WIDE)
->>>>>>> 872f56c1
-
-# Stepper Tester - Defaults
-_STEPPER_MAX_SPEED     = 200        # full steps per second
-_STEPPER_MAX_POSITION  = 3100       # full steps from h/w endstop to s/w endstop at the other end
-_STEPPER_DEFAULT_SPEED = 50         # full steps per second
-_STEPPER_NUM_PHASES    = 8          # half steps
-_STEPPER_DEFAULT_SPR   = 200        # full steps per revolution
-_STEPPER_DEFAULT_STEP  = 1          # half steps, (2 = full steps)
+
 
 # Stepper Tester - Defaults
 _STEPPER_MAX_SPEED     = 1100*32    # full steps per second
@@ -131,30 +46,10 @@
 STATE_INIT = -1
 STATE_WARNING = 0
 STATE_MENU = 1
-<<<<<<< HEAD
 STATE_XYSTAGE = 2
 STATE_ERROR = 3          # Hexpansion error
 STATE_MESSAGE = 4        # Message display
 STATE_SETTINGS = 5       # Edit Settings
-=======
-STATE_HELP = 2
-STATE_RECEIVE_INSTR = 3
-STATE_COUNTDOWN = 4
-STATE_RUN = 5
-STATE_DONE = 6
-STATE_CHECK = 7           # Checks for EEPROMs and HexDrives
-STATE_DETECTED = 8        # Hexpansion ready for EEPROM initialisation
-STATE_UPGRADE = 9         # Hexpansion ready for EEPROM upgrade
-STATE_ERASE = 10          # Hexpansion ready for EEPROM erase
-STATE_PROGRAMMING = 11    # Hexpansion EEPROM programming
-STATE_REMOVED = 12        # Hexpansion removed
-STATE_ERROR = 13          # Hexpansion error
-STATE_MESSAGE = 14        # Message display
-STATE_LOGO = 15           # Logo display
-STATE_SERVO = 16          # Servo test
-STATE_STEPPER = 17        # Stepper test
-STATE_SETTINGS = 18       # Edit Settings
->>>>>>> 872f56c1
 
 # App states where user can minimise app
 _MINIMISE_VALID_STATES = [0, 1, 3, 4, 5]
@@ -162,7 +57,6 @@
 # Hexpansion constants
 _EEPROM_NUM_ADDRESS_BYTES = 2
 
-<<<<<<< HEAD
 XYSTAGE_HEXPANSION = 1  # Hexpansion slot for XYStage - as it does not have an EEPROM to be detected automatically
 # Dedicated Pins - to drive an external stepper driver
 X_DIR = 1   # ls pin (LSB)
@@ -184,64 +78,6 @@
 
 #Misceallaneous Settings
 _LOGGING = True
-=======
-X_DIR = 0
-X_STEP = 1
-Y_DIR = 2
-Y_STEP = 3
-
-
-#Misceallaneous Settings
-_LOGGING = False
-_ERASE_SLOT = 0   # Slot for user to set if they want to erase EEPROMs on HexDrives
-
-# 
-_main_menu_items = ["Motor Moves", "Stepper Test", "Servo Test", "Settings", "About","Exit"]
-
-class StepperMode:
-    OFF = 0
-    POSITION = 1
-    SPEED = 2
-    stepper_modes = ["OFF", "POSITION", "SPEED"]
-
-    def __init__(self, mode = OFF):
-        self.mode = mode
-        
-    def set(self, mode):
-        self.mode = mode
-
-    def inc(self):
-        self.mode = (self.mode + 1) % 3
-
-    def __eq__(self, other):
-        return self.mode == other
-    
-    def __str__(self):
-        return self.stepper_modes[self.mode]
-
-
-class ServoMode:
-    OFF = 0
-    TRIM = 1
-    POSITION = 2
-    SCANNING = 3
-    servo_modes = ["OFF", "TRIM", "POSITION", "SCANNING"]
-    
-    def __init__(self, mode = OFF):
-        self.mode = mode
-
-    def set(self, mode):
-        self.mode = mode
-
-    def inc(self):
-        self.mode = (self.mode + 1) % 4
-    
-    def __eq__(self, other):
-        return self.mode == other
-    
-    def __str__(self):
-        return self.servo_modes[self.mode]
->>>>>>> 872f56c1
 
 # Menu Items
 _main_menu_items = ["XYStage", "Settings", "About","Exit"]
@@ -260,46 +96,20 @@
 
         # UI Feature Controls
         self._refresh: bool = True
-<<<<<<< HEAD
-=======
-        self.rpm: float = 5                    # logo rotation speed in RPM
-        self._animation_counter: float = 0
-        self._pattern_status: bool = True     # True = Pattern Enabled, False = Pattern Disabled
-        self.qr_code = _QR_CODE
-        self.b_msg: str = f"BadgeBot V{_APP_VERSION}"
-        self.t_msg: str = "RobotMad"
-        self.is_scroll: bool = False
-        self.scroll_offset: int = 0
->>>>>>> 872f56c1
         self.notification: Notification = None
         self.error_message = []
         self.current_menu: str = None
         self.menu: Menu = None
-<<<<<<< HEAD
-=======
-
-        # BadgeBot Control Sequence Variables
-        self.run_countdown_elapsed_ms: int = 0
-        self.instructions = []
-        self.current_instruction: Instruction = None
-        self.current_power_duration = ((0,0,0,0), 0)
-        self.power_plan_iter = iter([])
->>>>>>> 872f56c1
 
         # Settings
         self._settings = {}
         self._settings['logging']       = MySetting(self._settings, _LOGGING, False, True)
-<<<<<<< HEAD
         self._settings['width']         = MySetting(self._settings, _WIDTH_DEFAULT,  10, 100000)
         self._settings['height']        = MySetting(self._settings, _HEIGHT_DEFAULT, 10, 100000)
         self._settings['XRange']        = MySetting(self._settings, _XRANGE_DEFAULT, 10, 100000)
         self._settings['YRange']        = MySetting(self._settings, _YRANGE_DEFAULT, 10, 100000)
         self._settings['min_speed']     = MySetting(self._settings, _STEPPER_MIN_SPEED, 10, 10000)
         self._settings['max_speed']     = MySetting(self._settings, _STEPPER_MAX_SPEED, 10, 100000)
-=======
-        self._settings['erase_slot']    = MySetting(self._settings, _ERASE_SLOT, 0, 6)
-        self._settings['step_max_pos']  = MySetting(self._settings, _STEPPER_MAX_POSITION, 0, 65535)
->>>>>>> 872f56c1
 
         self._edit_setting: int  = None
         self._edit_setting_value = None       
@@ -323,28 +133,13 @@
                                 HexDriveType(0xCBCD, motors=1, servos=2, name="1 Mot 2 Srvo"),
                                 HexDriveType(0xCBCE, steppers=1, name="Stepper")]  
         self.hexpansion_slot_type = [None]*6
-<<<<<<< HEAD
         self.hexdrive_port: int = None
-=======
-        self.hexpansion_init_type: int = 0
-        self.detected_port: int = None
-        self.waiting_app_port: int = None
-        self.erase_port: int  = None
-        self.upgrade_port: int = None
-        self.hexdrive_port: int = None
-        self.ports_with_blank_eeprom = set()
->>>>>>> 872f56c1
         self.ports_with_hexdrive = set()
         self.hexdrive_app = None
-<<<<<<< HEAD
-=======
-        self.hexpansion_update_required: bool = False # flag from async to main loop
->>>>>>> 872f56c1
         eventbus.on_async(HexpansionInsertionEvent, self._handle_hexpansion_insertion, self)
         eventbus.on_async(HexpansionRemovalEvent, self._handle_hexpansion_removal, self)
 
         # Motor Driver
-<<<<<<< HEAD
         self._hexpansion_config = HexpansionConfig(XYSTAGE_HEXPANSION)  # There is no EEPROM on the XYStage Hexpansion
         self.num_steppers: int = 2       # Default assumed for dedicated hardware
         self._stepperX: Stepper = None
@@ -354,50 +149,12 @@
         self.xystage['y'] = 0
         self._keep_alive_period: int = 500                     # ms (half the value used in hexdrive.py)  
         self._timeout_period: int = 60*60000                   # ms (60 minutes)        
-=======
-        self.num_motors: int = 2       # Default assumed for a single HexDrive
-        self.num_steppers: int = 1       # Default assumed for a single HexDrive
-        self._stepper: Stepper = None
-        self.stepper_mode = StepperMode()
-        self.stepper_pos: int = 0
-
-        # Servo Tester
-        self._time_since_last_input: int = 0
-        self._timeout_period: int = 120000                     # ms (2 minutes - without any user input)       
-        self._time_since_last_update: int = 0
-        self._keep_alive_period: int = 500                     # ms (half the value used in hexdrive.py)  
-        self.num_servos: int     = 4                           # Default assumed for a single HexDrive
-        self.servo               = [None]*4                    # Servo Positions
-        self.servo_centre        = [_SERVO_DEFAULT_CENTRE]*4   # Trim Servo Centre
-        self.servo_range         = [_SERVO_DEFAULT_RANGE]*4    # Limit Servo Range
-        self.servo_rate          = [_SERVO_DEFAULT_RATE]*4     # Servo Rate of Change
-        self.servo_mode          = [ServoMode()]*4             # Servo Mode
-        self.servo_selected: int = 0
->>>>>>> 872f56c1
 
         # Overall app state (controls what is displayed and what user inputs are accepted)
         self.current_state = STATE_INIT
         self.previous_state = self.current_state
-<<<<<<< HEAD
         if self._settings['logging'].v:
             print("XYStageApp:Init")
-=======
-        self._update_period = 50  # ms
-
-        eventbus.on_async(RequestForegroundPushEvent, self._gain_focus, self)
-        eventbus.on_async(RequestForegroundPopEvent, self._lose_focus, self)
-
-        ### Bluetooth ###
-        # Register GATT server, the service and characteristics
-        self.ble_service = aioble.Service(_BLE_SERVICE_UUID)
-        self.sensor_characteristic = aioble.Characteristic(self.ble_service, _BLE_SENSOR_CHAR_UUID, read=True, notify=True)
-        self.led_characteristic = aioble.Characteristic(self.ble_service, _BLE_LED_UUID, read=True, write=True, notify=True, capture=True)
-        # Register service(s)
-        #aioble.register_services(self.ble_service)
-
-        # We start with focus on launch, without an event emmited
-        self._gain_focus(RequestForegroundPushEvent(self))  
->>>>>>> 872f56c1
 
 
     ### ASYNC EVENT HANDLERS ###
@@ -414,80 +171,7 @@
 
     async def _handle_hexpansion_insertion(self, event: HexpansionInsertionEvent):
         if self.check_port_for_hexdrive(event.port):
-<<<<<<< HEAD
             pass
-=======
-            self.hexpansion_update_required = True
-
-
-    async def _gain_focus(self, event: RequestForegroundPushEvent):
-        if event.app is self:
-            if self.current_state in _LED_CONTROL_STATES:
-                eventbus.emit(PatternDisable())
-            elif self.current_state == STATE_RECEIVE_INSTR:
-                eventbus.on_async(ButtonUpEvent, self._handle_button_up, self)
-
-
-    async def _lose_focus(self, event: RequestForegroundPopEvent):
-        if event.app is self:
-            eventbus.emit(PatternEnable())
-            self._pattern_status = True
-            if self.current_state == STATE_RECEIVE_INSTR:
-                eventbus.remove(ButtonUpEvent, self._handle_button_up, self)            
-
-
-    async def _handle_button_up(self, event: ButtonUpEvent):
-        if self.current_state == STATE_RECEIVE_INSTR and event.button == BUTTONS["C"]:
-            self.is_scroll = not self.is_scroll
-            state = "yes" if self.is_scroll else "no"
-            self.notification = Notification(f"Scroll {state}")
-
-
-    async def background_task(self):
-        # Modiifed background task loop for shorter sleep time
-        last_time = time.ticks_ms()
-        while True:
-            cur_time = time.ticks_ms()
-            delta_ticks = time.ticks_diff(cur_time, last_time)
-            self.background_update(delta_ticks)
-            await asyncio.sleep_ms(self._update_period)
-            last_time = cur_time
-
-
-    ### NON-ASYNC FUCNTIONS ###
-
-    def background_update(self, delta: int):
-        if self.current_state == STATE_RUN:
-            # DC Motor Contorl
-            output = self.get_current_power_level(delta)
-            if output is None:
-                self.current_state = STATE_DONE
-                self._update_period = 50
-            elif self.hexdrive_app is not None:
-                self.hexdrive_app.set_motors(output)
-
-
-    def generate_new_qr(self):
-        from .uQR import QRCode
-        qr = QRCode(error_correction=1, box_size=10, border=0)
-        qr.add_data("https://robotmad.odoo.com")
-        self.qr_code = qr.get_matrix()
-        # convert QR code made up of True/False into words of 1s and 0s
-        if 32 < len(self.qr_code):
-            print("QR code too big")
-        else:
-            qr_code_size = len(self.qr_code)
-            print("_QR_CODE = [")
-            for row in range(qr_code_size):
-                bitfield = 0x00000000
-                for col in range(qr_code_size):
-                    # LSBit is on the left
-                    bitfield = bitfield | (1 << col) if self.qr_code[row][col] else bitfield
-                print(f"0x{bitfield:08x},")
-            print("]")
-
-
->>>>>>> 872f56c1
     ### HEXPANSION FUNCTIONS ###
 
     # Scan the Hexpansion ports for EEPROMs and HexDrives in case they are already plugged in when we start
@@ -524,179 +208,6 @@
         return False
 
 
-<<<<<<< HEAD
-=======
-    def update_app_in_eeprom(self, port: int, addr: int) -> bool:
-        # Copy hexdrive.mpy to EEPROM as app.mpy
-        if self._settings['logging'].v:
-            print(f"H:Updating HexDrive app.mpy on port {port}")
-        try:
-            i2c = I2C(port)
-        except Exception as e:
-            print(f"H:Error opening I2C port {port}: {e}")
-            return False
-        header = read_header(port, addr_len = _EEPROM_NUM_ADDRESS_BYTES)
-        if header is None:
-            if self._settings['logging'].v:
-                print(f"H:Error reading header on port {port}")
-            return False
-        try:
-            _, partition = get_hexpansion_block_devices(i2c, header, addr, addr_len = _EEPROM_NUM_ADDRESS_BYTES)
-        except RuntimeError as e:
-            print(f"H:Error getting block devices: {e}")
-            return False              
-        mountpoint = '/hexpansion_' + str(port)
-        already_mounted = False
-        if not already_mounted:
-            if self._settings['logging'].v:
-                print(f"H:Mounting {partition} at {mountpoint}")
-            try:
-                vfs.mount(partition, mountpoint, readonly=False)
-            except OSError as e:
-                if e.args[0] == 1:
-                    already_mounted = True
-                else:
-                    print(f"H:Error mounting: {e}")
-            except Exception as e:
-                print(f"H:Error mounting: {e}")
-        source_path = "/" + __file__.rsplit("/", 1)[0] + "/hexdrive.mpy"
-        dest_path   = f"{mountpoint}/app.mpy"
-        try:
-            # delete the existing app.mpy file
-            if self._settings['logging'].v:
-                print(f"H:Deleting {dest_path}")
-            os.remove(dest_path)
-        except Exception as e:
-            if e.args[0] != 2:
-                # ignore errors which will happen if the file does not exist
-                print(f"H:Error deleting {dest_path}: {e}")
-        if self._settings['logging'].v:
-            print(f"H:Copying {source_path} to {dest_path}")
-
-        try:
-            appfile = open(dest_path, "wb")
-        except Exception as e:
-            print(f"H:Error opening {dest_path}: {e}")
-            return False   
-        try:        
-            template = open(source_path, "rb")
-        except Exception as e:
-            print(f"H:Error opening {source_path}: {e}")
-            return False   
-        try:    
-            appfile.write(template.read())                           
-        except Exception as e:
-            print(f"H:Error updating HexDrive: {e}")
-            return False   
-        try:
-            appfile.close()
-            template.close()     
-        except Exception as e:
-            print(f"H:Error closing files: {e}")
-            return False
-        if not already_mounted:
-            try:
-                vfs.umount(mountpoint)
-                if self._settings['logging'].v:
-                    print(f"H:Unmounted {mountpoint}")                    
-            except Exception as e:
-                print(f"H:Error unmounting {mountpoint}: {e}")
-                return False 
-        if self._settings['logging'].v:
-            print(f"H:HexDrive app.mpy updated to version {CURRENT_APP_VERSION}")            
-        return True
-    
-
-    def prepare_eeprom(self, port: int, addr: int) -> bool:
-        if self._settings['logging'].v:
-            print(f"H:Initialising EEPROM on port {port}")
-        hexdrive_header = HexpansionHeader(
-            manifest_version="2024",
-            fs_offset=32,
-            eeprom_page_size=_EEPROM_PAGE_SIZE,
-            eeprom_total_size=_EEPROM_TOTAL_SIZE,
-            vid=self._HEXDRIVE_TYPES[self.hexpansion_init_type].vid,
-            pid=self._HEXDRIVE_TYPES[self.hexpansion_init_type].pid,
-            unique_id=0x0,
-            friendly_name="HexDrive",
-        )        
-        # Write and read back header efficiently
-        try:
-            i2c = I2C(port)
-        except Exception as e:
-            print(f"H:Error opening I2C port {port}: {e}")
-            return False
-        try:
-            write_header(port, hexdrive_header, addr_len = _EEPROM_NUM_ADDRESS_BYTES, page_size = _EEPROM_PAGE_SIZE)       
-        except Exception as e:
-            print(f"H:Error writing header: {e}")
-            return False
-        try:
-            hexpansion_header = read_header(port, addr_len = _EEPROM_NUM_ADDRESS_BYTES)
-        except Exception as e:
-            print(f"H:Error reading header back: {e}")
-            return False
-        try:
-            # Get block devices
-            _, partition = get_hexpansion_block_devices(i2c, hexpansion_header, addr, addr_len = _EEPROM_NUM_ADDRESS_BYTES)
-        except RuntimeError as e:
-            print(f"H:Error getting block devices: {e}")
-            return False           
-        try:
-            # Format
-            vfs.VfsLfs2.mkfs(partition)
-            if self._settings['logging'].v:
-                print("H:EEPROM formatted")
-        except Exception as e:
-            print(f"H:Error formatting: {e}")
-            return False
-        try:
-            # And mount!
-            mountpoint = '/hexpansion_' + str(port)
-            vfs.mount(partition, mountpoint, readonly=False)
-            if self._settings['logging'].v:
-                print("H:EEPROM initialised")
-        except OSError as e:
-            if e.args[0] == 1:
-                #already_mounted
-                if self._settings['logging'].v:
-                    print("H:EEPROM initialised")                
-            else:
-                print(f"H:Error mounting: {e}")
-                return False
-        except Exception as e:
-            print(f"H:Error mounting: {e}")                
-            return False
-        return True 
-
-
-    def erase_eeprom(self, port: int, addr: int) -> bool:
-        if self._settings['logging'].v:
-            print(f"H:Erasing EEPROM on port {port}")
-        try:
-            i2c = I2C(port)
-            # loop through all pages and erase them
-            for page in range(_EEPROM_TOTAL_SIZE // _EEPROM_PAGE_SIZE):
-                mem_addr = page * _EEPROM_PAGE_SIZE
-                #generate a bit mask for the address based on the number of address bytes
-                mem_addr_mask = 1<<(_EEPROM_NUM_ADDRESS_BYTES*8)-1
-                i2c.writeto_mem((addr | (mem_addr >> (8*_EEPROM_NUM_ADDRESS_BYTES))), (mem_addr & mem_addr_mask), bytes([0xFF]*_EEPROM_PAGE_SIZE), addrsize = (8*_EEPROM_NUM_ADDRESS_BYTES))
-                # check Ack
-                while True:
-                    try:    # Poll Ack
-                        if i2c.writeto((addr | (mem_addr >> (8*_EEPROM_NUM_ADDRESS_BYTES))), bytes([mem_addr & 0xFF]) if _EEPROM_NUM_ADDRESS_BYTES == 1 else bytes([mem_addr >> 8, mem_addr & 0xFF])):
-                            break
-                    except OSError:
-                        pass
-                    finally:
-                        time.sleep_ms(1)
-        except Exception as e:
-            print(f"H:Error erasing EEPROM: {e}")
-            return False
-        return True 
-
-
->>>>>>> 872f56c1
     def find_hexdrive_app(self, port: int) -> app:                    
         for an_app in scheduler.apps:
             if type(an_app).__name__ is 'HexDriveApp':
@@ -740,55 +251,6 @@
             self._refresh = True
 
 
-<<<<<<< HEAD
-=======
-    ### START UI FOR HEXPANSION INITIALISATION AND UPGRADE ###
-
-    def _update_hexpansion_management(self, delta: int):
-        if self.current_state == STATE_INIT:
-            # One Time initialisation
-            self.scan_ports()
-            if (len(self.ports_with_hexdrive) == 0) and (len(self.ports_with_blank_eeprom) == 0):
-                # There are currently no possible HexDrives plugged in
-                self._animation_counter = 0
-                self.current_state = STATE_WARNING
-            else:      
-                self.current_state = STATE_CHECK
-            return
-        
-        if self.hexpansion_update_required:
-            # something has changed in the hexpansion ports            
-            self.hexpansion_update_required = False
-            if self.current_state != STATE_CHECK:
-                print("H:Hexpansion Check")
-                self.set_menu(None)
-                self.current_state = STATE_CHECK
-        
-        if self.current_state == STATE_WARNING or self.current_state == STATE_LOGO:
-            self._update_state_warning(delta)                    
-        elif self.current_state == STATE_ERROR or self.current_state == STATE_MESSAGE or self.current_state == STATE_REMOVED: 
-            self._update_state_error(delta)
-        elif self.current_state == STATE_PROGRAMMING:
-            # Programming the Hexpansion
-            self._update_state_programming(delta)      
-        elif self.current_state == STATE_DETECTED:
-            # We have detected a Hexpansion with a blank EEPROM - asking the user if they want to initialise it
-            self._update_state_detected(delta)
-        elif self.current_state == STATE_ERASE:
-            self._update_state_erase(delta)                      
-        elif self.current_state == STATE_UPGRADE:
-            # We are currently asking the user if they want hexpansion App upgrading with latest App.mpy
-            self._update_state_upgrade(delta)
-        elif self.current_state in _MINIMISE_VALID_STATES:                          
-            if self._check_hexpansion_ports(delta):
-                pass     
-            elif self._check_hexdrive_ports(delta):
-                pass
-            elif self.current_state == STATE_CHECK:
-                self._update_state_check(delta)
-
-
->>>>>>> 872f56c1
     def _update_main_application(self, delta: int):
         if self.current_state == STATE_MENU:
             if self.current_menu is None:
@@ -817,7 +279,6 @@
             self._update_state_settings(delta)
     ### End of Update ###
 
-<<<<<<< HEAD
     def _get_speed_from_disance(self, distance: int) -> int:
         # calculate the speed required to move the distance in 2 second
         # subject to obeying the min and max speed limits
@@ -831,116 +292,6 @@
         self.xystage['y'] = self._stepperY.get_pos(delta) - self._settings['YRange'].v//2        
         # Left/Right to adjust position
         pressed = False
-=======
-
-    def _update_state_warning(self, delta: int):
-        if self.button_states.get(BUTTON_TYPES["CONFIRM"]):
-            self.button_states.clear()
-            if self.current_state == STATE_WARNING or self.hexdrive_port is not None:
-                # Warning has been acknowledged by the user
-                self._animation_counter = 0
-                self.current_state = STATE_MENU # allow access to settings and About
-            else:
-                # Return to Warning screen from Logo when no HexDrive is present
-                self.current_state = STATE_WARNING    
-        else:
-            # "CANCEL" button is handled below in common for all MINIMISE_VALID_STATES 
-            # Show the warning screen for 10 seconds
-            self._animation_counter += delta/1000
-            self._refresh = True
-            if self.current_state == STATE_WARNING and self._animation_counter > 10:
-                # after 10 seconds show the logo
-                self._animation_counter = 0
-                self.current_state = STATE_LOGO
-            elif self.current_state == STATE_LOGO:
-                # LED management - to match rotating logo:
-                for i in range(1,13):
-                    colour = (255, 241, 0)      # custom Robotmad shade of yellow                                
-                    # raised cosine cubed wave
-                    wave = self._settings['brightness'].v * pow((1.0 + cos(((i) *  pi / 1.5) - (self.rpm * self._animation_counter * pi / 7.5)))/2.0, 3)    
-                    # 4 sides each projecting a pattern of 3 LEDs (12 LEDs in total)
-                    tildagonos.leds[i] = tuple(int(wave * j) for j in colour)                                                     
-            else: # STATE_WARNING
-                for i in range(1,13):
-                    tildagonos.leds[i] = (255,0,0)   
-
-
-    def _update_state_error(self, delta: int):                
-        if self.button_states.get(BUTTON_TYPES["CONFIRM"]):
-            # Error has been acknowledged by the user
-            self.button_states.clear()
-            self.current_state = STATE_CHECK
-            self.error_message = []
-        else:
-            for i in range(1,13):
-                tildagonos.leds[i] = (0,255,0) if self.current_state == STATE_MESSAGE else (255,0,0)       
-
-
-    def _update_state_programming(self, delta: int):        
-        if self.upgrade_port is not None:
-            if self.update_app_in_eeprom(self.upgrade_port, _EEPROM_ADDR):
-                self.notification = Notification("Upgraded", port = self.upgrade_port)
-                #self.ports_with_latest_hexdrive.add(self.upgrade_port)
-                # Try to trigger hexpansion managment app to restart the HexDrive
-                # by emit hexpansion insertion event
-                eventbus.emit(HexpansionInsertionEvent(self.upgrade_port))
-                self.error_message = ["Upgraded:","Please","reboop"]
-                self.current_state = STATE_MESSAGE                                     
-                if self._settings['logging'].v:
-                    print(f"H:HexDrive on port {self.upgrade_port} upgraded")
-            else:
-                self.notification = Notification("Failed", port = self.upgrade_port)
-                self.error_message = ["HexDrive","programming","failed"]
-                self.current_state = STATE_ERROR
-            self.upgrade_port = None
-        elif self.detected_port is not None:
-            if self.prepare_eeprom(self.detected_port, _EEPROM_ADDR):
-                self.notification = Notification("Initialised", port = self.detected_port)
-                self.upgrade_port = self.detected_port
-                self.hexpansion_slot_type[self.detected_port-1] = self.hexpansion_init_type
-                self.current_state = STATE_UPGRADE                      
-            else:
-                self.notification = Notification("Failed", port = self.detected_port)
-                self.error_message = ["EEPROM","initialisation","failed"]
-                self.hexpansion_slot_type[self.detected_port-1] = None
-                self.current_state = STATE_ERROR
-            self.detected_port = None
-        elif self._settings['logging'].v:
-            print("H:Error - no port to program")    
-
-
-    def _update_state_detected(self, delta: int):            
-        # We are currently asking the user if they want hexpansion EEPROM initialising
-        if self.button_states.get(BUTTON_TYPES["CONFIRM"]):
-            self.button_states.clear()
-            self.current_state = STATE_PROGRAMMING        
-        elif self.button_states.get(BUTTON_TYPES["CANCEL"]):
-            self.button_states.clear()
-            if self._settings['logging'].v:
-                print("H:Initialise Cancelled")
-            self.detected_port = None
-            self.current_state = STATE_CHECK
-        elif self.button_states.get(BUTTON_TYPES["UP"]):
-            self.button_states.clear()
-            self.hexpansion_init_type = (self.hexpansion_init_type + 1) % len(self._HEXDRIVE_TYPES)
-            self._refresh = True
-        elif self.button_states.get(BUTTON_TYPES["DOWN"]):
-            self.button_states.clear()
-            self.hexpansion_init_type = (self.hexpansion_init_type - 1) % len(self._HEXDRIVE_TYPES)
-            self._refresh = True
-        elif self.button_states.get(BUTTON_TYPES["LEFT"]):
-            self.button_states.clear()
-            self.hexpansion_init_type = 1
-            self._refresh = True
-        elif self.button_states.get(BUTTON_TYPES["RIGHT"]):
-            self.button_states.clear()
-            self.hexpansion_init_type = 2
-            self._refresh = True
-
-
-    def _update_state_erase(self, delta: int):
-        # We are currently asking the user if they want hexpansion EEPROM Erased                
->>>>>>> 872f56c1
         if self.button_states.get(BUTTON_TYPES["CONFIRM"]):
             # if CONFIRM pressed then go to position 0,0
             pressed = True
@@ -954,7 +305,6 @@
             elif self.xystage['x'] < (0 - POSITION_MATCH_TOLERANCE):
                 self._stepperX.speed(self._get_speed_from_disance(abs(self.xystage['x'])))
             else:
-<<<<<<< HEAD
                 self._stepperX.speed(0)
             if self.xystage['y'] > (0 + POSITION_MATCH_TOLERANCE):
                 self._stepperY.speed(-self._get_speed_from_disance(abs(self.xystage['y'])))
@@ -963,178 +313,6 @@
             else:
                 self._stepperY.speed(0)
             self._refresh = True
-=======
-                self.notification = Notification("Failed", port = self.erase_port)
-                self.error_message = ["EEPROM","erasure","failed"]
-                self.current_state = STATE_ERROR                       
-        elif self.button_states.get(BUTTON_TYPES["CANCEL"]):
-            # No
-            if self._settings['logging'].v:
-                print("H:Erase Cancelled")
-            self.button_states.clear()
-            self.erase_port = None
-            self.current_state = STATE_CHECK  
-
-
-    def _update_state_upgrade(self, delta: int):                
-        if self.button_states.get(BUTTON_TYPES["CONFIRM"]):
-            # Yes
-            self.button_states.clear()
-            self.notification = Notification("Upgrading", port = self.upgrade_port)
-            self.current_state = STATE_PROGRAMMING
-        elif self.button_states.get(BUTTON_TYPES["CANCEL"]):
-            # No
-            if self._settings['logging'].v:
-                print("H:Upgrade Cancelled")
-            self.button_states.clear()
-            self.upgrade_port = None
-            self.current_state = STATE_CHECK
-
-
-    def _update_state_check(self, delta: int):
-        #print(f"Check: {self.ports_with_latest_hexdrive}")
-        if 0 < len(self.ports_with_latest_hexdrive):
-            # We have at least one HexDrive with the latest App.mpy
-            if self.hexdrive_port is not None and self.hexdrive_port not in self.ports_with_latest_hexdrive:
-                print(f"Check: {self.hexdrive_port} lost")
-                self.hexdrive_port = None
-                self.hexdrive_app = None
-            if self.hexdrive_port is None:
-                valid_port = next(iter(self.ports_with_latest_hexdrive))
-                # Find our running hexdrive app
-                hexdrive_app = self.find_hexdrive_app(valid_port)
-                if hexdrive_app is not None:
-                    self.hexdrive_port = valid_port
-                    self.hexdrive_app = hexdrive_app
-                    if self.hexpansion_slot_type[valid_port-1] is not None:
-                        self.num_motors   = self._HEXDRIVE_TYPES[self.hexpansion_slot_type[valid_port-1]].motors
-                        self.num_servos   = self._HEXDRIVE_TYPES[self.hexpansion_slot_type[valid_port-1]].servos
-                        self.num_steppers = self._HEXDRIVE_TYPES[self.hexpansion_slot_type[valid_port-1]].steppers
-                    # only intended for use with a single active HexDrive at once at present
-                    if (0 < self._HEXDRIVE_TYPES[self.hexpansion_slot_type[valid_port-1]].steppers) or self.hexdrive_app.get_status():
-                        if self._settings['logging'].v:
-                            print(f"H:HexDrive [{valid_port}] OK")
-                        self.current_state = STATE_MENU
-                        self._animation_counter = 0
-                    else:
-                        if self._settings['logging'].v:    
-                            print(f"H:HexDrive {valid_port}: Failed to initialise PWM resources")
-                        self.error_message = [f"HexDrive {valid_port}","PWM Init","Failed","Please","Reboop"]
-                        self.current_state = STATE_ERROR
-                else:
-                    if self._settings['logging'].v:
-                        print(f"H:HexDrive {valid_port}: App not found, please reboop")
-                    self.error_message = [f"HexDrive {valid_port}","App not found.","Please","reboop"]
-                    self.current_state = STATE_ERROR
-            else:
-                # Still have hexdrive on original port
-                self.current_state = STATE_MENU        
-        elif self.hexdrive_port is not None:
-            print(f"Check: {self.hexdrive_port} lost")
-            self.hexdrive_port = None
-            self.hexdrive_app = None                      
-            self.current_state = STATE_REMOVED
-        else:
-            self._animation_counter = 0                   
-            self.current_state = STATE_WARNING
-
-
-    def _check_hexpansion_ports(self, delta: int) -> bool:
-        if 0 < len(self.ports_with_blank_eeprom):
-            # if there are any ports with blank eeproms
-            # Show the UI prompt and wait for button press
-            self.detected_port = self.ports_with_blank_eeprom.pop()
-            self.notification = Notification("Initialise?", port = self.detected_port)
-            self.current_state = STATE_DETECTED
-            return True     
-        return False
-
-
-    def _check_hexdrive_ports(self, delta: int) -> bool:
-        #print(f"Check HexDrive Ports: {self.waiting_app_port} {self.ports_with_hexdrive}")   
-        if self.waiting_app_port is not None or (0 < len(self.ports_with_hexdrive)):
-            # if there are any ports with HexDrives - check if they need upgrading/erasing
-            if self.waiting_app_port is None:
-                self.waiting_app_port = self.ports_with_hexdrive.pop()
-                self._animation_counter = 0  #timeout
-            if self._settings['erase_slot'].v == self.waiting_app_port:
-                # if the user has set a port to erase EEPROMs on
-                # Show the UI prompt and wait for button press
-                if self._settings['logging'].v:
-                    print(f"H:HexDrive on port {self.waiting_app_port} Erase?")
-                self.erase_port = self.waiting_app_port
-                self.notification = Notification("Erase?", port = self.erase_port)
-                self.current_state = STATE_ERASE
-            else:                           
-                hexdrive_app = self.find_hexdrive_app(self.waiting_app_port)
-                # the scheduler is updated asynchronously from hexpansion insertion so we may not find the app immediately
-                if hexdrive_app is not None:
-                    try:
-                        hexdrive_app_version = hexdrive_app.get_version()
-                    except Exception as e:
-                        hexdrive_app_version = 0
-                        print(f"H:Error getting HexDrive app version - assume old: {e}")
-                elif 5.0 < self._animation_counter:
-                    if self._settings['logging'].v:
-                        print("H:Timeout waiting for HexDrive app to be started - assume it needs upgrading")
-                    hexdrive_app_version = 0
-                else:
-                    if 0 == self._animation_counter:
-                        if self._settings['logging'].v:
-                            print(f"H:No app found on port {self.waiting_app_port} - WAITING for app to appear in Scheduler")
-                    self.notification = Notification("Checking...", port = self.waiting_app_port)                            
-                    self._animation_counter += delta/1000
-                    return True                    
-                if hexdrive_app_version == CURRENT_APP_VERSION:    
-                    if self._settings['logging'].v:
-                        print(f"H:HexDrive on port {self.waiting_app_port} has latest App")
-                    self.ports_with_latest_hexdrive.add(self.waiting_app_port)
-                    self.current_state = STATE_CHECK
-                else:    
-                    # Show the UI prompt and wait for button press
-                    if self._settings['logging'].v:
-                        print(f"H:HexDrive on port {self.waiting_app_port} needs upgrading from version {hexdrive_app_version}")
-                    self.upgrade_port = self.waiting_app_port
-                    self.notification = Notification("Upgrade?", port = self.upgrade_port)
-                    self.current_state = STATE_UPGRADE                             
-            self.waiting_app_port = None
-            self._animation_counter = 0
-            return True
-        return False
-
-
-    def _update_state_help(self, delta: int):            
-        if self.button_states.get(BUTTON_TYPES["CANCEL"]):
-            self.button_states.clear()
-            self.current_state = STATE_MENU
-        elif self.button_states.get(BUTTON_TYPES["CONFIRM"]):
-            self.button_states.clear()
-            self.is_scroll = True   # so that release of this button will CLEAR Scroll mode
-            eventbus.on_async(ButtonUpEvent, self._handle_button_up, self)
-            self.current_state = STATE_RECEIVE_INSTR
-        else:            
-            # Show the help for 10 seconds
-            self._animation_counter += delta/1000
-            if self._animation_counter > 10:
-                # after 10 seconds show the logo
-                self._animation_counter = 0
-                self.current_state = STATE_LOGO
-
-
-    def _update_state_receive_instr(self, delta: int):            
-        # Enable/disable scrolling and check for long press
-        if self.button_states.get(BUTTON_TYPES["CONFIRM"]):
-            self.long_press_delta += delta
-            if self.long_press_delta >= _LONG_PRESS_MS:
-                # if there are no steps saved in the power plan then return to HELP, otherwise go to COUNTDOWN
-                if self.power_plan_iter is None:
-                    self.current_state = STATE_HELP
-                else:                            
-                    self.finalize_instruction()
-                    self.current_state = STATE_COUNTDOWN
-                self.is_scroll = False
-                eventbus.remove(ButtonUpEvent, self._handle_button_up, self)            
->>>>>>> 872f56c1
         else:
             if self.button_states.get(BUTTON_TYPES["RIGHT"]):
                 pressed = True
@@ -1161,7 +339,6 @@
                     self._stepperY.speed(speed)
                     self._refresh = True
             elif self.button_states.get(BUTTON_TYPES["DOWN"]):
-<<<<<<< HEAD
                 pressed = True
                 if self._auto_repeat_check(delta, False):
                     speed = abs(self._stepperY.get_speed())            
@@ -1172,216 +349,6 @@
                 self._refresh = True    
         if pressed:
             self._time_since_last_input = 0
-=======
-                self._handle_instruction_press(BUTTON_TYPES["DOWN"])
-                self.button_states.clear()
-                self._set_direction_leds(BUTTON_TYPES["DOWN"])                 
-                self._refresh = True
-            else:
-                self._set_direction_leds(self.last_press)
-
-
-    def _set_direction_leds(self, direction: Button):
-        if direction == BUTTON_TYPES["RIGHT"]:
-            # Green = Starboard = Right
-            self.clear_leds()
-            tildagonos.leds[2]  = (0, 255, 0)
-            tildagonos.leds[3]  = (0, 255, 0)                
-        elif direction ==BUTTON_TYPES["LEFT"]:
-            # Red = Port = Left
-            self.clear_leds()
-            tildagonos.leds[8]  = (255, 0, 0)
-            tildagonos.leds[9]  = (255, 0, 0)                
-        elif direction == BUTTON_TYPES["UP"]:
-            # Cyan
-            self.clear_leds()
-            tildagonos.leds[12] = (0, 255, 255)
-            tildagonos.leds[1]  = (0, 255, 255)                
-        elif direction == BUTTON_TYPES["DOWN"]:
-            # Magenta
-            self.clear_leds()
-            tildagonos.leds[6]  = (255, 0, 255)
-            tildagonos.leds[7]  = (255, 0, 255)                
-
-
-    def _update_state_countdown(self, delta: int):            
-        self.clear_leds()
-        self.run_countdown_elapsed_ms += delta
-        if self.run_countdown_elapsed_ms >= _RUN_COUNTDOWN_MS:
-            self.power_plan_iter = chain(*(instr.power_plan for instr in self.instructions))
-            if self.hexdrive_app is not None:
-                self.hexdrive_app.set_power(True)
-            self.current_state = STATE_RUN
-            self._update_period = 10
-
-
-    def _update_state_done(self, delta: int):
-        if self.button_states.get(BUTTON_TYPES["CANCEL"]):
-            self.button_states.clear()
-            if self.hexdrive_app is not None:
-                self.hexdrive_app.set_power(False)
-            self.reset_robot()
-        elif self.button_states.get(BUTTON_TYPES["CONFIRM"]):
-            self.button_states.clear()
-            if self.hexdrive_app is not None:
-                self.hexdrive_app.set_power(False)
-            self.run_countdown_elapsed_ms = 1   # avoid "6" appearing on screen at all
-            self.current_power_duration = ((0,0,0,0), 0)
-            self.current_state = STATE_COUNTDOWN
-
-    # Stepper Tester:
-    def _update_state_stepper(self, delta: int):
-        # Left/Right to adjust position
-        if self.button_states.get(BUTTON_TYPES["RIGHT"]):
-            if self._auto_repeat_check(delta, True):
-                if self.stepper_mode == StepperMode.SPEED:                      # Speed
-                    speed = self._stepper.get_speed()
-                    speed = self._inc(speed, self._auto_repeat_level+1)
-                    if _STEPPER_MAX_SPEED < speed:
-                        speed = _STEPPER_MAX_SPEED
-                    self._stepper.speed(speed)
-                else:
-                    if self.stepper_mode != StepperMode.POSITION:               # Position Mode
-                        self.stepper_mode.set(StepperMode.POSITION)
-                        self._stepper.speed(_STEPPER_DEFAULT_SPEED)
-                        self._stepper.track_target()
-                    pos = self._stepper.get_pos()
-                    pos = self._inc(pos, self._auto_repeat_level+1)
-                    self._stepper.target(pos)
-                self._refresh = True
-        elif self.button_states.get(BUTTON_TYPES["LEFT"]):
-            if self._auto_repeat_check(delta, True):
-                if self.stepper_mode == StepperMode.SPEED:                      # Speed
-                    speed = self._stepper.get_speed()
-                    speed = self._dec(speed, self._auto_repeat_level+1)
-                    if -_STEPPER_MAX_SPEED > speed:
-                        speed = -_STEPPER_MAX_SPEED
-                    self._stepper.speed(speed)  
-                else:                                                           # Position Mode
-                    if self.stepper_mode != StepperMode.POSITION:
-                        self.stepper_mode.set(StepperMode.POSITION)
-                        self._stepper.speed(_STEPPER_DEFAULT_SPEED)
-                        self._stepper.track_target()
-                    pos = self._stepper.get_pos()
-                    pos = self._dec(pos, self._auto_repeat_level+1)
-                    self._stepper.target(pos)
-                self._refresh = True
-        else:
-            self._auto_repeat_clear()    
-            # non auto-repeating buttons
-            if self.button_states.get(BUTTON_TYPES["CANCEL"]):
-                self.button_states.clear()
-                if self.hexdrive_app is not None:
-                    self._stepper.enable(False)
-                self.current_state = STATE_MENU
-                return
-            elif self.button_states.get(BUTTON_TYPES["CONFIRM"]): #Cycle Through Modes
-                self.button_states.clear()
-                self.stepper_mode.inc()
-                if self.stepper_mode == StepperMode.POSITION:      # Position Mode
-                    self._stepper.speed(_STEPPER_DEFAULT_SPEED)
-                    self._stepper.target(self._stepper.get_pos())
-                    self._stepper.track_target()
-                elif self.stepper_mode == StepperMode.SPEED:        # Speed Mode
-                    self._stepper.speed(0)
-                    self._stepper.free_run(1)
-                else:                                               # Off
-                    self._stepper.stop()
-                self._refresh = True
-                self.notification = Notification(f"  Stepper:\n {self.stepper_mode}")
-                print(f"Stepper:{self.stepper_mode}")
-        if self._refresh:                
-            self._time_since_last_input = 0
-        else:
-            self._time_since_last_input += delta                
-            if self._time_since_last_input > self._timeout_period:
-                self._stepper.stop()
-                self._stepper.speed(0)
-                self._stepper.enable(False)
-                self.current_state = STATE_MENU
-                self.notification = Notification("  Stepper:\n Timeout")
-                print("Stepper:Timeout")            
-            elif self.stepper_mode == StepperMode.SPEED:    # Speed Mode
-                self._refresh = True
-        self._time_since_last_update += delta
-        if self._time_since_last_update > self._keep_alive_period:
-            self._stepper.step()
-            self._time_since_last_update = 0
-
-
-    def _update_state_servo(self, delta: int):            
-        # Servo Tester:
-        # Up/Down to select Servo
-        # Left/Right to adjust position
-        if self.button_states.get(BUTTON_TYPES["RIGHT"]):
-            if self._auto_repeat_check(delta, (self.servo_mode[self.servo_selected] != ServoMode.SCANNING)):
-                if self.servo_mode[self.servo_selected] == ServoMode.TRIM:
-                    # adjust the servo centre position
-                    self.servo_centre[self.servo_selected] += self._settings['servo_step'].v
-                    if  self.servo_centre[self.servo_selected] > (_SERVO_DEFAULT_CENTRE + _SERVO_MAX_TRIM):
-                        self.servo_centre[self.servo_selected] = _SERVO_DEFAULT_CENTRE + _SERVO_MAX_TRIM
-                    if self.hexdrive_app is not None:
-                        if not self.hexdrive_app.set_servocentre(self.servo_centre[self.servo_selected], self.servo_selected):
-                            print("H:Failed to set servo centre")
-                elif self.servo_mode[self.servo_selected] == ServoMode.SCANNING:
-                    # as the rate changes sign when it reaches the range, we must be careful to modify it in the correct direction
-                    if self.servo_rate[self.servo_selected] < 0:
-                        negative = True    
-                        rate = -self.servo_rate[self.servo_selected]
-                    else:
-                        negative = False
-                        rate = self.servo_rate[self.servo_selected]
-                    rate = self._inc(rate, self._auto_repeat_level)
-                    if _SERVO_MAX_RATE < rate:
-                        rate = _SERVO_MAX_RATE
-                    if negative:
-                        self.servo_rate[self.servo_selected] = -rate
-                    else:
-                        self.servo_rate[self.servo_selected] = rate
-                else:                                            # Position Mode
-                    if  self.servo[self.servo_selected] is None:
-                        self.servo[self.servo_selected] = 0
-                    self.servo_mode[self.servo_selected].set(ServoMode.POSITION)    
-                    self.servo[self.servo_selected] += self._settings['servo_step'].v
-                if self.servo[self.servo_selected] is not None:
-                    if self.servo_range[self.servo_selected] < (self.servo[self.servo_selected] + (self.servo_centre[self.servo_selected] - _SERVO_DEFAULT_CENTRE)):
-                        self.servo[self.servo_selected] = self.servo_range[self.servo_selected] - (self.servo_centre[self.servo_selected] - _SERVO_DEFAULT_CENTRE)
-                self._refresh = True
-        elif self.button_states.get(BUTTON_TYPES["LEFT"]):
-            if self._auto_repeat_check(delta, (self.servo_mode[self.servo_selected] != ServoMode.SCANNING)):
-                if self.servo_mode[self.servo_selected] == ServoMode.TRIM:
-                    # adjust the servo centre position
-                    self.servo_centre[self.servo_selected] -= self._settings['servo_step'].v
-                    if  self.servo_centre[self.servo_selected] < (_SERVO_DEFAULT_CENTRE - _SERVO_MAX_TRIM):
-                        self.servo_centre[self.servo_selected] = _SERVO_DEFAULT_CENTRE - _SERVO_MAX_TRIM
-                    if self.hexdrive_app is not None:
-                        if not self.hexdrive_app.set_servocentre(self.servo_centre[self.servo_selected], self.servo_selected):
-                            print("H:Failed to set servo centre")
-                elif self.servo_mode[self.servo_selected] == ServoMode.SCANNING:
-                    # as the rate changes sign when it reaches the range, we must be careful to modify it in the correct direction
-                    if self.servo_rate[self.servo_selected] < 0:
-                        negative = True    
-                        rate = -self.servo_rate[self.servo_selected]
-                    else:
-                        negative = False
-                        rate = self.servo_rate[self.servo_selected]
-                    rate = self._dec(rate, self._auto_repeat_level)
-                    if _SERVO_MIN_RATE > rate:
-                        rate = _SERVO_MIN_RATE
-                    if negative:
-                        self.servo_rate[self.servo_selected] = -rate
-                    else:
-                        self.servo_rate[self.servo_selected] = rate
-                else:                                           # Position Mode
-                    if  self.servo[self.servo_selected] is None:
-                        self.servo[self.servo_selected] = 0                        
-                    self.servo_mode[self.servo_selected].set(ServoMode.POSITION)    
-                    self.servo[self.servo_selected] -= self._settings['servo_step'].v
-                if self.servo[self.servo_selected] is not None:
-                    if -self.servo_range[self.servo_selected] > (self.servo[self.servo_selected] + (self.servo_centre[self.servo_selected] - _SERVO_DEFAULT_CENTRE)):
-                        self.servo[self.servo_selected] = -self.servo_range[self.servo_selected] - (self.servo_centre[self.servo_selected] - _SERVO_DEFAULT_CENTRE)
-                self._refresh = True
->>>>>>> 872f56c1
         else:
             self._auto_repeat_clear()
             # non auto-repeating buttons
@@ -1390,7 +357,6 @@
                 self._stepperX.enable(False)
                 self._stepperY.enable(False)
                 self.current_state = STATE_MENU
-<<<<<<< HEAD
                 return            
             if self._refresh or self._time_since_last_input == 0:
                 # still decelerating or first time through since buttons released
@@ -1413,56 +379,6 @@
             print(f"X:{self.xystage['x']} Y:{self.xystage['y']}")
 
 
-=======
-                return
-            elif self.button_states.get(BUTTON_TYPES["CONFIRM"]): #Cycle Through Modes
-                self.button_states.clear()
-                self.servo_mode[self.servo_selected].inc()
-                if self.servo_mode[self.servo_selected] == ServoMode.OFF:
-                    if self.hexdrive_app is not None:
-                        self.hexdrive_app.set_servoposition(self.servo_selected, None)
-                else:
-                    self._refresh = True
-                self.notification = Notification(f"  Servo {self.servo_selected}:\n {self.servo_mode[self.servo_selected]}")
-        
-        if self._refresh:                
-            self._time_since_last_input = 0
-        else:
-            self._time_since_last_input += delta                
-            if self._time_since_last_input > self._timeout_period:
-                if self.hexdrive_app is not None:
-                    self.hexdrive_app.set_power(False)
-                    self.hexdrive_app.set_servoposition()   # All Off                
-                self.current_state = STATE_MENU
-                self.notification = Notification("  Servo:\n Timeout")   
-
-        self._time_since_last_update += delta
-        if self._time_since_last_update > self._keep_alive_period:
-            self._time_since_last_update = 0
-            self._refresh = True
-
-        for i in range(self.num_servos):
-            _refresh = self._refresh
-            if self.servo_mode[i] == ServoMode.SCANNING:
-                # for any servo set to Scan mode, update the position
-                if self.servo[self.servo_selected] is None:
-                    self.servo[self.servo_selected] = 0                        
-                self.servo[i] = self.servo[i] + (10 * self.servo_rate[i] * delta / 1000)
-                if self.servo_range[i] < (self.servo[i] + (self.servo_centre[i] - _SERVO_DEFAULT_CENTRE)):
-                    # swap direction
-                    self.servo_rate[i] = -self.servo_rate[i]
-                    self.servo[i] = self.servo_range[i] - (self.servo_centre[i] - _SERVO_DEFAULT_CENTRE)
-                elif -self.servo_range[i] > (self.servo[i] + (self.servo_centre[i] - _SERVO_DEFAULT_CENTRE)):
-                    # swap direction
-                    self.servo_rate[i] = -self.servo_rate[i]
-                    self.servo[i] = -self.servo_range[i] - (self.servo_centre[i] - _SERVO_DEFAULT_CENTRE)
-                _refresh = True
-            if _refresh and self.hexdrive_app is not None and self.servo_mode[i] != ServoMode.OFF and self.servo[i] is not None:
-                # scanning servo or the selected servo
-                self.hexdrive_app.set_servoposition(i, int(self.servo[i]))
-
-
->>>>>>> 872f56c1
     def _update_state_settings(self, delta: int):    
         if self.button_states.get(BUTTON_TYPES["UP"]):
             if self._auto_repeat_check(delta, False):
@@ -1524,31 +440,8 @@
                 self.draw_message(ctx, self.error_message, [(1,0,0)]*len(self.error_message), label_font_size)
             elif self.current_state == STATE_MESSAGE:
                 self.draw_message(ctx, self.error_message, [(0,1,0)]*len(self.error_message), label_font_size)            
-<<<<<<< HEAD
             elif self.current_state == STATE_XYSTAGE:
                 self._draw_state_xystage(ctx)                
-=======
-            elif self.current_state == STATE_RECEIVE_INSTR:
-                self._draw_receive_instr(ctx)
-                # button labels clash with the instruction list - so not shown
-                #button_labels(ctx, confirm_label="Scroll", up_label="Fwd", down_label="Rev", left_label="Left", right_label="Right",  cancel_label="Cancel")
-            elif self.current_state == STATE_COUNTDOWN:
-                countdown_val = 1 + ((_RUN_COUNTDOWN_MS - self.run_countdown_elapsed_ms) // 1000)
-                self.draw_message(ctx, [str(countdown_val)], [(1,1,0)], twentyfour_pt)
-            elif self.current_state == STATE_RUN:
-                # convert current_power_duration to string, dividing all four values down by 655 (to get a value from 0-100)
-                current_power, _ = self.current_power_duration
-                power_str = str(tuple([int(x/(self._settings['max_power'].v//100)) for x in current_power]))
-                self.draw_message(ctx, ["Running...",power_str], [(1,1,1),(1,1,0)], label_font_size)
-            elif self.current_state == STATE_DONE:
-                #self.draw_message(ctx, ["Program","complete!","Replay:Press C","Restart:Press F"], [(0,1,0),(0,1,0),(1,1,0),(0,1,1)], label_font_size)
-                self.draw_message(ctx, ["Program","complete!"], [(0,1,0),(0,1,0)], label_font_size)
-                button_labels(ctx, confirm_label="Replay", cancel_label="Restart")
-            elif self.current_state == STATE_SERVO:
-                self._draw_state_servo(ctx)
-            elif self.current_state == STATE_STEPPER:
-                self._draw_state_stepper(ctx)                
->>>>>>> 872f56c1
             elif self.current_state == STATE_SETTINGS:
                 self.draw_message(ctx, ["Edit Setting",f"{self._edit_setting}:",f"{self._edit_setting_value}"], [(1,1,1),(0,0,1),(0,1,0)], label_font_size)
                 button_labels(ctx, up_label="+", down_label="-", confirm_label="Set", cancel_label="Cancel", right_label="Default")
@@ -1562,7 +455,6 @@
         if self.notification:
             self.notification.draw(ctx)
 
-<<<<<<< HEAD
     def _draw_state_xystage(self, ctx):
         ctx.rgb(1,1,1).move_to(-80, -100).text("XY Stage")
         # Draw outer rectangle for the XYStage based on the largest that can fit on the screen
@@ -1584,139 +476,6 @@
         x = int(_USABLE_X_PIXELS*x/(self._settings['XRange'].v + self._settings['width'].v))
         y = int(_USABLE_Y_PIXELS*y/(self._settings['YRange'].v + self._settings['height'].v))
         return x, y
-=======
-
-    def _draw_receive_instr(self, ctx):                
-        # Display list of movements
-        for i_num, instr in enumerate(["START"] + self.instructions + [self.current_instruction, "END"]):
-            # map the instruction to a colour & change language from up/down to fwd/rev
-            colour = (1,1,1)
-            if instr is not None:
-                direction = str(instr).split()[0]
-                #if self._settings['logging'].v:
-                #    print(direction)
-                if   direction == "UP":
-                    instr = "FWD " + str(instr).split()[1]
-                    colour = (0,1,1)
-                elif direction == "DOWN":
-                    instr = "REV " + str(instr).split()[1]
-                    colour = (1,0,1)
-                elif direction == "LEFT":
-                    colour = (1,0,0)
-                elif direction == "RIGHT":
-                    colour = (0,1,0)
-                elif direction == "START" or direction == "END":
-                    colour = (0.5,0.5,0.5)            
-            ctx.rgb(*colour).move_to(H_START, V_START + label_font_size * (self.scroll_offset + i_num)).text(str(instr))
-
-
-    def _draw_state_stepper(self, ctx):
-        stepper_text         = ["S"]*(1+self.num_steppers)              # Servo Text
-        stepper_text_colours = [(0.4,0.0,0.0)]*(1+self.num_steppers)    # Red
-        stepper_text[0]      = "Stepper Test"
-        stepper_text_colours[0] = (1,1,1)                       # Title - White
-        if self._stepper is not None:
-            i = 0
-            # Select Colour according to mode
-            if self.stepper_mode == StepperMode.OFF:
-                body_colour = (0.2,0.2,0.2)                    # Not activated - Grey
-                bar_colour  = (0.4,0.4,0.4)                    # Not activated - Grey
-            else:
-                body_colour = (0.1,0.1,0.5)                    # Active - Blue                    
-                bar_colour  = (0.1,0.1,1.0)                    # Active - Blue
-                stepper_text_colours[1] = (0.4,0.4,0.0)        # Active - Yellow                        
-
-            # draw the servo positions
-            ctx.save()
-            # y = i-1.5 for 4 servos, y = i-0.5 for 2 servos
-            ctx.translate(0, (i-(self.num_steppers/2)+0.5) * label_font_size)
-            # background for the servo position - grey
-            background_colour = (0.15,0.15,0.15)                        
-            ctx.rgb(*background_colour).rectangle(-100,1,200,label_font_size-2).fill() 
-            c = 0
-            # draw the stepper position (based on a centre halfway through the range)
-            x = 200 * (self._stepper.get_pos() / self._settings['step_max_pos'].v) - 100
-            # vertical bar at stepper position
-            ctx.rgb(*bar_colour).rectangle(x-2,1,5,label_font_size-2).fill()
-            # horizontal bar from 0 to stepper position, not covering the centre marker or the stepper position bar
-            ctx.rgb(*body_colour)                        
-            if   x > (c+4):
-                ctx.rectangle(c+1, 3, x-c-4, label_font_size-6).fill()
-            elif x < (c-4):
-                ctx.rectangle(x+4, 3, c-x-4, label_font_size-6).fill()
-            # marker for the centre - black (drawn last as it may have to go through the servo position bar)
-            ctx.rgb(0,0,0).move_to(c,0).line_to(c,label_font_size).stroke()                            
-            ctx.restore()
-            if self.stepper_mode == StepperMode.SPEED:                              # Speed
-                stepper_text[i+1] = f"{int(self._stepper.get_speed()):4}/s"   # Speed in steps per second
-            else:                                                   # Position
-                stepper_text[i+1] = "Off" if (self.stepper_mode == StepperMode.OFF) else f"{int(self._stepper.get_pos()):+6} "
-        self.draw_message(ctx, stepper_text, stepper_text_colours, label_font_size)
-        button_labels(ctx, confirm_label="Mode", cancel_label="Exit", left_label="<--", right_label="-->")
-
-
-    def _draw_state_servo(self, ctx):                 
-        servo_text         = ["S"]*(1+self.num_servos)              # Servo Text
-        servo_text_colours = [(0.4,0.0,0.0)]*(1+self.num_servos)    # Red
-        servo_text[0]      = "Servo Test"
-        servo_text_colours[0] = (1,1,1)                       # Title - White
-        for i in range(self.num_servos):
-
-            # Select Colour according to mode
-            if self.servo[i] is None or self.servo_mode[i] == ServoMode.OFF:
-                body_colour = (0.2,0.2,0.2)                    # Not activated - Grey
-                bar_colour  = (0.4,0.4,0.4)                    # Not activated - Grey
-            elif self.servo_mode[i] == ServoMode.SCANNING:
-                body_colour = (0.1,0.5,0.1)                    # Scanning - Green 
-                bar_colour  = (0.1,1.0,0.1)                    # Scanning - Green
-                servo_text_colours[1+i] = (0.4,0.0,0.4)        # Scanning - Magenta
-            else:
-                body_colour = (0.1,0.1,0.5)                    # Active - Blue                    
-                bar_colour  = (0.1,0.1,1.0)                    # Active - Blue
-                servo_text_colours[1+i] = (0.4,0.4,0.0)        # Active - Yellow                        
-
-            # draw the servo positions
-            ctx.save()
-            # y = i-1.5 for 4 servos, y = i-0.5 for 2 servos
-            ctx.translate(0, (i-(self.num_servos/2)+0.5) * label_font_size)
-            # background for the servo position - grey
-            background_colour = (0.1,0.1,0.1) if i != self.servo_selected else (0.15,0.15,0.15)                        
-            ctx.rgb(*background_colour).rectangle(-100,1,200,label_font_size-2).fill() 
-            c = 100 * (self.servo_centre[i]-_SERVO_DEFAULT_CENTRE) / self.servo_range[i]
-            if self.servo[i] is not None:
-                #TODO refactor this into a reusable function for drawing sliders
-                # draw the servo position
-                x = 100 * (self.servo[i] + self.servo_centre[i] - _SERVO_DEFAULT_CENTRE) / self.servo_range[i]
-
-                # vertical bar at servo position
-                ctx.rgb(*bar_colour).rectangle(x-2,1,5,label_font_size-2).fill()
-                # horizontal bar from 0 to servo position, not covering the centre marker or the servo position bar
-                ctx.rgb(*body_colour)                        
-                if   x > (c+4):
-                    ctx.rectangle(c+1, 3, x-c-4, label_font_size-6).fill()
-                elif x < (c-4):
-                    ctx.rectangle(x+4, 3, c-x-4, label_font_size-6).fill()
-            # marker for the centre - black (drawn last as it may have to go through the servo position bar)
-            ctx.rgb(0,0,0).move_to(c,0).line_to(c,label_font_size).stroke()                            
-            ctx.restore()
-            if self.servo_mode[i] == ServoMode.SCANNING:
-                servo_text[i+1] = f"{int(abs(self.servo_rate[i])):4}/s"   # Scanning Rate
-            else:                                                   # Position
-                servo_text[i+1] = "Off" if (self.servo[i] is None or self.servo_mode[i] == ServoMode.OFF) else f"{int(self.servo[i]):+5} "
-        # Selected Servo - Brighter Text
-        servo_text_colours[1+self.servo_selected] = tuple(int(j * 2.5) for j in servo_text_colours[1+self.servo_selected])                            
-        self.draw_message(ctx, servo_text, servo_text_colours, label_font_size)
-        if self.servo_mode[self.servo_selected] == ServoMode.SCANNING:
-            # Scanning mode
-            button_labels(ctx, up_label="^", down_label="\u25BC", confirm_label="Mode", cancel_label="Exit", left_label="Slower", right_label="Faster")
-        elif self.servo_mode[self.servo_selected] == ServoMode.TRIM:
-            button_labels(ctx, up_label="^", down_label="\u25BC", confirm_label="Mode", cancel_label="Exit", left_label="Trim-", right_label="+Trim")
-        else:
-            #Position mode
-            button_labels(ctx, up_label="^", down_label="\u25BC", confirm_label="Mode", cancel_label="Exit", left_label="<--", right_label="-->")
-        # NB characters \u25B2, \u25C0, \u25BA, \u21A9, \u2611 do not exist, so ii seems \u25BC has been included as a special case
-
->>>>>>> 872f56c1
 
     # Value increment/decrement functions for positive integers only
     def _inc(self, v: int, l: int):
@@ -1754,38 +513,6 @@
             y_position = int(0.35 * ctx.font_size) if num_lines == 1 else int((i_num-((num_lines-2)/2)) * ctx.font_size - 2)
             ctx.rgb(*colour).move_to(-width//2, y_position).text(text_line)
 
-<<<<<<< HEAD
-=======
-
-    def reset_servo(self):
-        # re-initialise the servo range for the servos
-        if self.hexdrive_app is not None:
-            self.hexdrive_app.set_power(True)
-            self.hexdrive_app.set_freq(1000 // self._settings['servo_period'].v)
-        # initialise the 4 servos
-        for i in range(4):
-            if self.hexdrive_app is not None:    # Apply Trim
-                self.hexdrive_app.set_servocentre(self.servo_centre[self.servo_selected], self.servo_selected)                            
-
-            # update the servo range in case settigns have changed
-            self.servo_range[i] = self._settings['servo_range'].v     # only 1 setting actually for all servos at present
-            # check that the current position is within the new range
-            if self.servo[i] is not None:
-                if self.servo[i] > self.servo_range[i]:
-                    self.servo[i] = self.servo_range[i]
-                elif self.servo[i] < -self.servo_range[i]:
-                    self.servo[i] = -self.servo_range[i]
-                # leave the servo positions etc... as they are. but turn them back on
-                if self.hexdrive_app is not None:
-                    self.hexdrive_app.set_servoposition(i, int(self.servo[i]))
-            # leave the servo modes as they are
-        self.servo_selected = 0
-        self._time_since_last_update = 0
-        self._time_since_last_input = 0
-
-
-
->>>>>>> 872f56c1
 ### MENU FUNCTIONALITY ###
 
 
@@ -1804,17 +531,8 @@
         if menu_name == "main":
             # construct the main menu based on template
             menu_items = _main_menu_items.copy()
-<<<<<<< HEAD
             if self.num_steppers == 0:
                 menu_items.remove(_main_menu_items[0])   
-=======
-            if self.num_servos == 0:
-                menu_items.remove(_main_menu_items[2])   
-            if self.num_steppers == 0:
-                menu_items.remove(_main_menu_items[1])   
-            if self.num_motors == 0:
-                menu_items.remove(_main_menu_items[0])
->>>>>>> 872f56c1
             self.menu = Menu(
                     self,
                     menu_items,
@@ -1838,7 +556,6 @@
     def _main_menu_select_handler(self, item: str, idx: int):
         if self._settings['logging'].v:
             print(f"H:Main Menu {item} at index {idx}")
-<<<<<<< HEAD
         if item == _main_menu_items[0]: # XYStage
             if self.num_steppers == 0:
                 self.notification = Notification("Hexpansion Missing")
@@ -1895,64 +612,12 @@
         elif item == _main_menu_items[1]: # Settings
             self.set_menu(_main_menu_items[3])
         elif item == _main_menu_items[2]: # About
-=======
-        if   item == _main_menu_items[0]: # Motor Test - Turtle/Logo mode
-            if self.num_motors == 0:
-                self.notification = Notification("No Motors")
-            elif self.num_motors == 1:
-                self.notification = Notification(" 2 Motors  Required")
-            else:
-                self.set_menu(None)
-                self.button_states.clear()
-                self._animation_counter = 0
-                self.current_state = STATE_HELP
-                self._refresh = True
-        elif item == _main_menu_items[1]: # Stepper Test
-            if self.num_steppers == 0:
-                self.notification = Notification("No Steppers")
-            else:
-                if self._stepper is None:
-                    # try timer IDs 0-3 until one is free
-                    for i in range(4):
-                        try: 
-                            self._stepper = Stepper(self, self.hexdrive_app, step_size=1, timer_id=i, max_pos=self._settings['step_max_pos'].v)
-                            break
-                        except:
-                            pass
-                if self._stepper is None:
-                    self.notification = Notification("No Free Timers")
-                else:
-                    self.set_menu(None)
-                    self.button_states.clear()                    
-                    self.current_state = STATE_STEPPER 
-                    self._refresh = True
-                    self._auto_repeat_clear()
-                    self._stepper.enable(True)
-                    self._time_since_last_input = 0                                       
-        elif item == _main_menu_items[2]: # Servo Test
-            if self.num_servos == 0:
-                self.notification = Notification("No Servos")
-            else:
-                self.set_menu(None)
-                self.button_states.clear()
-                self.reset_servo()
-                self.current_state = STATE_SERVO
-                self._refresh = True
-                self._auto_repeat_clear()
-        elif item == _main_menu_items[3]: # Settings
-            self.set_menu(_main_menu_items[3])
-        elif item == _main_menu_items[4]: # About
->>>>>>> 872f56c1
             self.set_menu(None)
             self.button_states.clear()
             self.error_message = ["XYStage","Version: 1.0"]
             self.current_state = STATE_MESSAGE
             self._refresh = True   
-<<<<<<< HEAD
         elif item == _main_menu_items[3]: # Exit
-=======
-        elif item == _main_menu_items[5]: # Exit
->>>>>>> 872f56c1
             eventbus.remove(HexpansionInsertionEvent, self._handle_hexpansion_insertion, self)
             eventbus.remove(HexpansionRemovalEvent, self._handle_hexpansion_removal, self)
             eventbus.emit(RequestStopAppEvent(self))
@@ -2022,14 +687,6 @@
 
 
 
-<<<<<<< HEAD
-=======
-    def get_current_power_level(self, delta: int) -> int:
-        # takes in delta as ms since last call
-        # if delta was > 10... what to do
-        if delta >= _TICK_MS:
-            delta = _TICK_MS-1
->>>>>>> 872f56c1
 
 
 
@@ -2486,70 +1143,4 @@
         except Exception as e:
             print(f"H:Failed to persist setting {self._index()}: {e}")
 
-<<<<<<< HEAD
-__app_export__ = XYStageApp
-=======
-
-class Instruction:
-    def __init__(self, press_type: Button) -> None:
-        self._press_type = press_type
-        self._duration = 1
-        self.power_plan = []
-
-
-    @property
-    def press_type(self) -> Button:
-        return self._press_type
-
-
-    def inc(self):
-        self._duration += 1
-
-
-    def __str__(self):
-        return f"{self.press_type.name} {self._duration}"
-
-
-    def directional_power_tuple(self, power):
-        if   self._press_type == BUTTON_TYPES["UP"]:
-            return ( power,  power)
-        elif self._press_type == BUTTON_TYPES["DOWN"]:
-            return (-power, -power)
-        elif self._press_type == BUTTON_TYPES["LEFT"]:
-            return (-power,  power)
-        elif self._press_type == BUTTON_TYPES["RIGHT"]:
-            return ( power, -power)
-
-
-    def directional_duration(self, mysettings):
-        if   self._press_type == BUTTON_TYPES["UP"] or self._press_type == BUTTON_TYPES["DOWN"]:
-            return (mysettings['drive_step_ms'].v)            
-        elif self._press_type == BUTTON_TYPES["LEFT"] or self._press_type == BUTTON_TYPES["RIGHT"]:
-            return (mysettings['turn_step_ms'].v)
-        
-
-    def make_power_plan(self, mysettings):
-        # return collection of tuples of power and their duration
-        curr_power = 0
-        ramp_up = []
-        for i in range(1*(self._duration+3)):
-            ramp_up.append((self.directional_power_tuple(curr_power), _TICK_MS))
-            curr_power += mysettings['acceleration'].v
-            if curr_power >= mysettings['max_power'].v:
-                ramp_up.append((self.directional_power_tuple(mysettings['max_power'].v), _TICK_MS))
-                break
-        user_power_duration = (self.directional_duration(mysettings) * self._duration)-(2*(i+1)*_TICK_MS)
-        power_durations = ramp_up.copy()
-        if user_power_duration > 0:
-            power_durations.append((self.directional_power_tuple(mysettings['max_power'].v), user_power_duration))
-        ramp_down = ramp_up.copy()
-        ramp_down.reverse()
-        power_durations.extend(ramp_down)
-        if mysettings['logging'].v:
-            print("Power durations:")
-            print(power_durations)
-        self.power_plan = power_durations
-
-
-__app_export__ = BadgeBotApp
->>>>>>> 872f56c1
+__app_export__ = XYStageApp