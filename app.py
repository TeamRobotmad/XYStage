import asyncio
import os
import time
from math import cos, pi

import settings
import vfs
from app_components.notification import Notification
from app_components.tokens import label_font_size, twentyfour_pt
from events.input import BUTTON_TYPES, Button, Buttons, ButtonUpEvent
from frontboards.twentyfour import BUTTONS
from machine import I2C
from system.eventbus import eventbus
from system.hexpansion.events import (HexpansionInsertionEvent,
                                      HexpansionRemovalEvent)
from system.hexpansion.header import HexpansionHeader
from system.hexpansion.util import get_hexpansion_block_devices
from system.patterndisplay.events import PatternDisable, PatternEnable
from system.scheduler import scheduler
from system.scheduler.events import (RequestStartAppEvent,
                                     RequestForegroundPopEvent,
                                     RequestForegroundPushEvent)
from tildagonos import tildagonos

import app

from .utils import chain, draw_logo_animated

# Hard coded to talk to EEPROMs on address 0x50 - because we know that is what is on the HexDrive Hexpansion
# makes it a lot more efficient than scanning the I2C bus for devices and working out what they are

<<<<<<< HEAD
CURRENT_APP_VERSION = 4 # Integer Version Number - checked against the EEPROM app.py version to determine if it needs updating
=======
CURRENT_APP_VERSION = 3 # Integer Version Number - checked against the EEPROM app.py version to determine if it needs updating
>>>>>>> 12249a0c

# If you change the URL then you will need to regenerate the QR code
_QR_CODE = [0x1fcf67f, 
            0x104cc41, 
            0x174975d, 
            0x1744e5d, 
            0x175d45d, 
            0x104ea41, 
            0x1fd557f, 
            0x001af00, 
            0x04735f7, 
            0x1070c97, 
            0x1c23ae9, 
            0x08ce9bd, 
            0x1af3160, 
            0x1270a80,
            0x1cc3549,
            0x097ef36,
            0x03ff5e9,
            0x1b18300,
            0x1b5a37f,
            0x0313b41,
            0x03f3d5d,
            0x078b65d,
            0x111e35d,
            0x0b57141,
            0x18bbd7f]

# Screen positioning for movement sequence text
H_START = -78
V_START = -58
_BRIGHTNESS = 1.0

# Motor Driver - Defaults
_MAX_POWER = 65535
_POWER_STEP_PER_TICK = 7500  # effectively the acceleration

# Timings
_TICK_MS       =  10 # Smallest unit of change for power, in ms
_USER_DRIVE_MS =  50 # User specifed drive durations, in ms
_USER_TURN_MS  =  20 # User specifed turn durations, in ms
_LONG_PRESS_MS = 750 # Time for long button press to register, in ms
_RUN_COUNTDOWN_MS = 5000 # Time after running program until drive starts, in ms

# App states
STATE_INIT = -1
STATE_WARNING = 0
STATE_MENU = 1
STATE_RECEIVE_INSTR = 2
STATE_COUNTDOWN = 3
STATE_RUN = 4
STATE_DONE = 5
STATE_WAIT = 6            # Between Hexpansion initialisation and upgrade steps  
STATE_DETECTED = 7        # Hexpansion ready for EEPROM initialisation
STATE_UPGRADE = 8         # Hexpansion ready for EEPROM upgrade
STATE_ERASE = 9           # Hexpansion ready for EEPROM erase
STATE_PROGRAMMING = 10    # Hexpansion EEPROM programming
STATE_REMOVED = 11        # Hexpansion removed
STATE_ERROR = 12          # Hexpansion error
STATE_MESSAGE = 13        # Message display
STATE_LOGO = 14           # Logo display

# App states where user can minimise app
MINIMISE_VALID_STATES = [0, 1, 2, 5, 6, 7, 8, 9, 10, 11, 12, 13, 14]

# HexDrive Hexpansion constants
_EEPROM_ADDR  = 0x50
_EEPROM_NUM_ADDRESS_BYTES = 2
_EEPROM_PAGE_SIZE = 32
_EEPROM_TOTAL_SIZE = 64 * 1024 // 8
_HEXDRIVE_VID = 0xCAFE
_HEXDRIVE_PID = 0xCBCB

#Misceallaneous Settings
_LOGGING = False
_ERASE_EEPROM = 0   # Slot for user to set if they want to erase EEPROMs on HexDrives


class BadgeBotApp(app.App):
    def __init__(self):
        super().__init__()
        self.button_states = Buttons(self)
        self.last_press: Button = BUTTON_TYPES["CANCEL"]
        self.long_press_delta = 0

        # UI Feature Controls
        self.rpm = 5                    # logo rotation speed in RPM
        self.animation_counter = 0

        self.qr_code = _QR_CODE
        self.b_msg = "BadgeBot"
        self.t_msg = "RobotMad"
        self.is_scroll = False
        self.scroll_offset = 0
        self.notification = None
        self.error_message = []

        # BadgeBot Control Sequence Variables
        self.run_countdown_elapsed_ms = 0
        self.instructions = []
        self.current_instruction = None
        self.current_power_duration = ((0,0,0,0), 0)
        self.power_plan_iter = iter([])

        # Settings
        self._default_settings = {}
        self._default_settings['acceleration']  = _POWER_STEP_PER_TICK
        self._default_settings['max_power']     = _MAX_POWER
        self._default_settings['drive_step_ms'] = _USER_DRIVE_MS
        self._default_settings['turn_step_ms']  = _USER_TURN_MS
        self._default_settings['brightness']    = _BRIGHTNESS
        self._default_settings['logging']       = _LOGGING
        self._default_settings['erase_eeprom']  = _ERASE_EEPROM
        self.settings = {}
        self.update_settings()   

        # Hexpansion related
        self.detected_port = None
        self.waiting_app_port = None
        self.erase_port = None
        self.upgrade_port = None
        self.hexdrive_port = None
        self.ports_with_blank_eeprom = set()
        self.ports_with_hexdrive = set()
        self.ports_with_latest_hexdrive = set()
        self.hexdrive_app = None
        self.hexpansion_update_required = False # flag from async to main loop
        eventbus.on_async(HexpansionInsertionEvent, self._handle_hexpansion_insertion, self)
        eventbus.on_async(HexpansionRemovalEvent, self._handle_hexpansion_removal, self)
        eventbus.on_async(RequestStartAppEvent, self._handle_start_app, self)

        # Overall app state (controls what is displayed and what user inputs are accepted)
        self.current_state = STATE_INIT

        eventbus.on_async(RequestForegroundPushEvent, self._gain_focus, self)
        eventbus.on_async(RequestForegroundPopEvent, self._lose_focus, self)
        eventbus.on_async(ButtonUpEvent, self._handle_button_up, self)

        # We start with focus on launch, without an event emmited
        self._gain_focus(RequestForegroundPushEvent(self))
   

    ### ASYNC EVENT HANDLERS ###

    async def _handle_start_app(self, event: RequestStartAppEvent):
        if hasattr(event.app, "config"):
            if hasattr(event.app.config, "port"):
                if event.app.config.port is not None:
                    if event.app.config.port in self.ports_with_hexdrive:
                        print(f"H:StartAppEvent for HexDrive on Port{event.app.config.port}")

    async def _handle_hexpansion_removal(self, event: HexpansionRemovalEvent):
        if event.port in self.ports_with_blank_eeprom:
            print(f"H:Hexpansion removed from port {event.port}")
            self.ports_with_blank_eeprom.remove(event.port)
        if event.port in self.ports_with_hexdrive:
            print(f"H:HexDrive removed from port {event.port}")
            self.ports_with_hexdrive.remove(event.port)
        if event.port in self.ports_with_latest_hexdrive:
            print(f"H:HexDrive removed from port {event.port}")
            self.ports_with_latest_hexdrive.remove(event.port)
        if self.current_state == STATE_DETECTED and event.port == self.detected_port:
            self.hexpansion_update_required = True
        elif self.current_state == STATE_UPGRADE and event.port == self.upgrade_port:
            self.hexpansion_update_required = True
        elif self.hexdrive_port is not None and event.port == self.hexdrive_port:
            self.hexpansion_update_required = True
        elif self.waiting_app_port is not None and event.port == self.waiting_app_port:
            self.hexpansion_update_required = True
        elif self.erase_port is not None and event.port == self.erase_port:
            self.hexpansion_update_required = True    

    async def _handle_hexpansion_insertion(self, event: HexpansionInsertionEvent):
        if self.check_port_for_hexdrive(event.port):
            self.hexpansion_update_required = True

    async def _gain_focus(self, event: RequestForegroundPushEvent):
        if event.app is self:
            eventbus.emit(PatternDisable())

    async def _lose_focus(self, event: RequestForegroundPopEvent):
        if event.app is self:
            eventbus.emit(PatternEnable())

    async def _handle_button_up(self, event: ButtonUpEvent):
        if self.current_state == STATE_RECEIVE_INSTR and event.button == BUTTONS["C"]:
            self.is_scroll = not self.is_scroll
            state = "yes" if self.is_scroll else "no"
            self.notification = Notification(f"Scroll {state}")

    async def background_task(self):
        # Modiifed background task loop for shorter sleep time
        last_time = time.ticks_ms()
        while True:
            cur_time = time.ticks_ms()
            delta_ticks = time.ticks_diff(cur_time, last_time)
            self.background_update(delta_ticks)
             # If we want to be kind we could make this variable depending on app state
             # i.e. on transition into run set this lower
            await asyncio.sleep(0.01)
            last_time = cur_time


    ### NON-ASYNC FUCNTIONS ###

    def background_update(self, delta):
        if self.current_state == STATE_RUN:
            output = self.get_current_power_level(delta)
            if output is None:
                self.current_state = STATE_DONE
            else:
                self.hexdrive_app.set_motors(output)

    def generate_new_qr(self):
        from .uQR import QRCode
        qr = QRCode(error_correction=1, box_size=10, border=0)
        qr.add_data("https://robotmad.odoo.com")
        self.qr_code = qr.get_matrix()
        # convert QR code made up of True/False into words of 1s and 0s
        if 32 < len(self.qr_code):
            print("QR code too big")
        else:
            qr_code_size = len(self.qr_code)
            print("_QR_CODE = [")
            for row in range(qr_code_size):
                bitfield = 0x00000000
                for col in range(qr_code_size):
                    # LSBit is on the left
                    bitfield = bitfield | (1 << col) if self.qr_code[row][col] else bitfield
                print(f"0x{bitfield:08x},")
            print("]")


    ### HEXPANSION FUNCTIONS ###

    # Scan the Hexpansion ports for EEPROMs and HexDrives in case they are already plugged in when we start
    def scan_ports(self):
        for port in range(1, 7):
            self.check_port_for_hexdrive(port)

    def check_port_for_hexdrive(self, port) -> bool:
        # avoiding use of badge read_hexpansion_header as this triggers a full i2c scan each time
        # we know the EEPROM address so we can just read the header directly
        if port not in range(1, 7):
            return False
        try:
            i2c = I2C(port)
            i2c.writeto(_EEPROM_ADDR, bytes([0]*_EEPROM_NUM_ADDRESS_BYTES))  # Read header @ address 0                
            header_bytes = i2c.readfrom(_EEPROM_ADDR, 32)
        except OSError:
            # no EEPROM on this port
            return False
        try:
            read_header = HexpansionHeader.from_bytes(header_bytes)
        except Exception:
            # not a valid header
            print(f"H:Found EEPROM on port {port}")
            self.ports_with_blank_eeprom.add(port)
            return True
        if read_header.vid == _HEXDRIVE_VID and read_header.pid == _HEXDRIVE_PID:
            print(f"H:Found HexDrive on port {port}")
            self.ports_with_hexdrive.add(port)
            return True
        # we are not interested in this type of hexpansion
        return False

    def update_app_in_eeprom(self, port, addr) -> bool:
        # Copy hexdrive.mpy to EEPROM as app.mpy
        print(f"H:Updating HexDrive app.mpy on port {port}")
        try:
            i2c = I2C(port)
        except Exception as e:
            print(f"H:Error opening I2C port {port}: {e}")
            return False
        header = self.read_hexpansion_header(i2c=i2c)
        if header is None:
            print(f"H:Error reading header on port {port}")
            return False
        try:
            _, partition = get_hexpansion_block_devices(i2c, header, addr)
        except RuntimeError as e:
            print(f"H:Error getting block devices: {e}")
            return False              
        mountpoint = '/hexpansion_' + str(port)
        already_mounted = False
        if not already_mounted:
            print(f"H:Mounting {partition} at {mountpoint}")
            try:
                vfs.mount(partition, mountpoint, readonly=False)
            except OSError as e:
                if e.args[0] == 1:
                    already_mounted = True
                else:
                    print(f"H:Error mounting: {e}")
            except Exception as e:
                print(f"H:Error mounting: {e}")
        source_path = "/" + __file__.rsplit("/", 1)[0] + "/hexdrive.mpy"
        dest_path   = f"{mountpoint}/app.mpy"
        try:
            # delete the existing app.mpy file
            print(f"H:Deleting {dest_path}")
            os.remove(dest_path)
        except Exception as e:
            if e.args[0] != 2:
                # ignore errors which will happen if the file does not exist
                print(f"H:Error deleting {dest_path}: {e}")
            pass
        print(f"H:Copying {source_path} to {dest_path}")
        try:
            appfile = open(dest_path, "wb")
        except Exception as e:
            print(f"H:Error opening {dest_path}: {e}")
            return False   
        try:        
            template = open(source_path, "rb")
        except Exception as e:
            print(f"H:Error opening {source_path}: {e}")
            return False   
        try:    
            appfile.write(template.read())                           
        except Exception as e:
            print(f"H:Error updating HexDrive: {e}")
            return False   
        try:
            appfile.close()
            template.close()     
        except Exception as e:
            print(f"H:Error closing files: {e}")
            return False
        if not already_mounted:
            try:
                vfs.umount(mountpoint)
                print(f"H:Unmounted {mountpoint}")                    
            except Exception as e:
                print(f"H:Error unmounting {mountpoint}: {e}")
                return False 
        print(f"H:HexDrive app.mpy updated to version {CURRENT_APP_VERSION}")            
        return True
    
    def prepare_eeprom(self, port, addr) -> bool:
        print(f"H:Initialising EEPROM on port {port}")
        hexdrive_header = HexpansionHeader(
            manifest_version="2024",
            fs_offset=32,
            eeprom_page_size=_EEPROM_PAGE_SIZE,
            eeprom_total_size=_EEPROM_TOTAL_SIZE,
            vid=_HEXDRIVE_VID,
            pid=_HEXDRIVE_PID,
            unique_id=0x0,
            friendly_name="HexDrive",
        )        
        # Write and read back header efficiently
        try:
            i2c = I2C(port)
            i2c.writeto(addr, bytes([0]*_EEPROM_NUM_ADDRESS_BYTES) + hexdrive_header.to_bytes())
        except Exception as e:
            print(f"H:Error writing header: {e}")
            return False
        # Poll ACK
        while True:
            try:
                if i2c.writeto(addr, bytes([0]*_EEPROM_NUM_ADDRESS_BYTES)):  # Poll ACK
                    break
            except OSError:
                pass
            finally:
                time.sleep_ms(1)
        try:
            i2c.writeto(addr, bytes([0]*_EEPROM_NUM_ADDRESS_BYTES))  # Read header @ address 0                
            header_bytes = i2c.readfrom(addr, 32)
        except Exception as e:
            print(f"H:Error reading header back: {e}")
            return False
        try:
            read_header = HexpansionHeader.from_bytes(header_bytes)
        except Exception as e:
            print(f"H:Error parsing header: {e}")
            return False
        try:
            # Get block devices
            _, partition = get_hexpansion_block_devices(i2c, read_header, addr)
        except RuntimeError as e:
            print(f"H:Error getting block devices: {e}")
            return False           
        try:
            # Format
            vfs.VfsLfs2.mkfs(partition)
            print("H:EEPROM formatted")
        except Exception as e:
            print(f"H:Error formatting: {e}")
            return False
        try:
            # And mount!
            mountpoint = '/hexpansion_' + str(port)
            vfs.mount(partition, mountpoint, readonly=False)
            print("H:EEPROM initialised")
        except Exception as e:
            print(f"H:Error mounting: {e}")
            return False
        return True 

    def erase_eeprom(self, port, addr) -> bool:
        print(f"H:Erasing EEPROM on port {port}")
        try:
            i2c = I2C(port)
            i2c.writeto(addr, bytes([0]*_EEPROM_NUM_ADDRESS_BYTES))
            # loop through all pages and erase them
            for page in range(_EEPROM_TOTAL_SIZE // _EEPROM_PAGE_SIZE):
                i2c.writeto(addr, bytes([page >> 8, page & 0xFF]) + bytes([0xFF]*_EEPROM_PAGE_SIZE))
                # check Ack
                while True:
                    try:
                        if i2c.writeto(addr, bytes([page >> 8, page & 0xFF])):  # Poll ACK
                            break
                    except OSError:
                        pass
                    finally:
                        time.sleep_ms(1)
        except Exception as e:
            print(f"H:Error erasing EEPROM: {e}")
            return False
        return True
<<<<<<< HEAD


    def read_hexpansion_header(self, i2c=None, port=None) -> HexpansionHeader:                
        try:
            if i2c is None:
                if port is None:
                    return None
                i2c = I2C(port)
            i2c.writeto(_EEPROM_ADDR, bytes([0]*_EEPROM_NUM_ADDRESS_BYTES))  # Read header @ address 0                
            header_bytes = i2c.readfrom(_EEPROM_ADDR, 32)
            return HexpansionHeader.from_bytes(header_bytes)
        except OSError:     
            return None   


    def find_hexdrive_app(self, port) -> app:                    
        for an_app in scheduler.apps:
            if hasattr(an_app, "config") and hasattr(an_app.config, "port") and  an_app.config.port == port:
                return an_app
        return None
=======
>>>>>>> 12249a0c

    def read_hexpansion_header(self, i2c=None, port=None) -> HexpansionHeader:                
        try:
            if i2c is None:
                if port is None:
                    return None
                i2c = I2C(port)
            i2c.writeto(_EEPROM_ADDR, bytes([0]*_EEPROM_NUM_ADDRESS_BYTES))  # Read header @ address 0                
            header_bytes = i2c.readfrom(_EEPROM_ADDR, 32)
            return HexpansionHeader.from_bytes(header_bytes)
        except OSError:     
            return None   
        
    def find_hexdrive_app(self, port) -> app:                    
        for an_app in scheduler.apps:
            if hasattr(an_app, "config"):
                print(f"H:Checking app {an_app} with config {an_app.config}")
            if hasattr(an_app, "config") and an_app.config.port == port:
                return an_app
        return None

    def update_settings(self):
        for setting in self._default_settings:
            self.settings[setting] = settings.get(f"badgebot.{setting}", self._default_settings[setting])


    ### MAIN APP CONTROL FUNCTIONS ###

    def update(self, delta):
        self.clear_leds()
        if self.notification:
            self.notification.update(delta)

        ### START UI FOR HEXPANSION INITIALISATION AND UPGRADE ###
        if self.current_state == STATE_INIT:
            # One Time initialisation      
            eventbus.emit(PatternDisable())
            self.scan_ports()
            if (len(self.ports_with_hexdrive) == 0) and (len(self.ports_with_blank_eeprom) == 0):
                # There are currently no possible HexDrives plugged in
                self.animation_counter = 0
                self.current_state = STATE_WARNING
            else:
                self.current_state = STATE_WAIT
            return
        if self.hexpansion_update_required:
            # something has changed in the hexpansion ports            
            self.hexpansion_update_required = False
            self.current_state = STATE_WAIT
        if self.current_state == STATE_WARNING or self.current_state == STATE_LOGO:
            if self.button_states.get(BUTTON_TYPES["CONFIRM"]):
                # Warning has been acknowledged by the user
                self.button_states.clear()
                if self.current_state == STATE_WARNING:
                    self.animation_counter = 0
                    self.current_state = STATE_LOGO
                elif self.hexdrive_port is not None:
                    self.current_state = STATE_MENU
                else:
                    self.current_state = STATE_WARNING    
            else:
                # "CANCEL" button is handled below in common for all MINIMISE_VALID_STATES 
                # Show the warning screen for 10 seconds
                self.animation_counter += delta/1000
                if self.current_state == STATE_WARNING and self.animation_counter > 10:
                    # after 10 seconds show the logo
                    self.animation_counter = 0
                    self.current_state = STATE_LOGO
                elif self.current_state == STATE_LOGO:
                    # LED management - to match rotating logo:
                    for i in range(1,13):
                        colour = (255, 241, 0)      # custom Robotmad shade of yellow                                
                        # raised cosine cubed wave
                        wave = self.settings['brightness'] * pow((1.0 + cos(((i) *  pi / 1.5) - (self.rpm * self.animation_counter * pi / 7.5)))/2.0, 3)    
                        # 4 sides each projecting a pattern of 3 LEDs (12 LEDs in total)
                        tildagonos.leds[i] = tuple(int(wave * j) for j in colour)                                                     
                else: # STATE_WARNING
                    for i in range(1,13):
                        tildagonos.leds[i] = (255,0,0)                       
        elif self.current_state == STATE_ERROR or self.current_state == STATE_MESSAGE or self.current_state == STATE_REMOVED: 
            if self.button_states.get(BUTTON_TYPES["CONFIRM"]):
                # Error has been acknowledged by the user
                self.button_states.clear()
                self.current_state = STATE_WAIT
                self.error_message = []
            else:
                for i in range(1,13):
                    tildagonos.leds[i] = (0,255,0) if self.current_state == STATE_MESSAGE else (255,0,0)       
        elif self.current_state == STATE_PROGRAMMING:
            if self.upgrade_port is not None:
                if self.update_app_in_eeprom(self.upgrade_port, _EEPROM_ADDR):
                    self.notification = Notification("Upgraded", port = self.upgrade_port)
                    self.ports_with_latest_hexdrive.add(self.upgrade_port)
                    self.error_message = ["Upgraded:","Please","reboop"]
                    self.current_state = STATE_MESSAGE                                     
                    print(f"H:HexDrive on port {self.upgrade_port} upgraded please reboop")
                else:
                    self.notification = Notification("Failed", port = self.upgrade_port)
                    self.error_message = ["HexDrive","programming","failed"]
                    self.current_state = STATE_ERROR
                self.upgrade_port = None
            elif self.detected_port is not None:
                if self.prepare_eeprom(self.detected_port, _EEPROM_ADDR):
                    self.notification = Notification("Initialised", port = self.detected_port)
                    self.upgrade_port = self.detected_port
                    self.current_state = STATE_UPGRADE                      
                else:
                    self.notification = Notification("Failed", port = self.detected_port)
                    self.error_message = ["EEPROM","initialisation","failed"]
                    self.current_state = STATE_ERROR
                self.detected_port = None
            else:
                print("H:Error - no port to program")    
        if self.current_state in MINIMISE_VALID_STATES:
            if self.current_state == STATE_DETECTED:
                # We are currently asking the user if they want hexpansion EEPROM initialising
                if self.button_states.get(BUTTON_TYPES["CONFIRM"]):
                    # Yes
                    self.button_states.clear()
                    self.current_state = STATE_PROGRAMMING        
                elif self.button_states.get(BUTTON_TYPES["CANCEL"]):
                    # No
                    print("H:Initialise Cancelled")
                    self.button_states.clear()
                    self.detected_port = None
                    self.current_state = STATE_WAIT
            elif self.current_state == STATE_ERASE:
                # We are currently asking the user if they want hexpansion EEPROM Erased                
                if self.button_states.get(BUTTON_TYPES["CONFIRM"]):
                    # Yes
                    self.button_states.clear()
                    if self.erase_eeprom(self.erase_port, _EEPROM_ADDR):
                        self.error_message = ["Erased:","Please","reboop"]
                        self.notification = Notification("Erased", port = self.erase_port)
                        self.erase_port = None
                        self.current_state = STATE_MESSAGE                  
                    else:
                        self.notification = Notification("Failed", port = self.erase_port)
                        self.error_message = ["EEPROM","erasure","failed"]
                        self.current_state = STATE_ERROR                       
                elif self.button_states.get(BUTTON_TYPES["CANCEL"]):
                    # No
                    print("H:Erase Cancelled")
                    self.button_states.clear()
                    self.erase_port = None
                    self.current_state = STATE_WAIT                        
            elif self.current_state == STATE_UPGRADE:
                # We are currently asking the user if they want hexpansion App upgrading with latest App.mpy                
                if self.button_states.get(BUTTON_TYPES["CONFIRM"]):
                    # Yes
                    self.button_states.clear()
                    self.current_state = STATE_PROGRAMMING
                elif self.button_states.get(BUTTON_TYPES["CANCEL"]):
                    # No
                    print("H:Upgrade Cancelled")
                    self.button_states.clear()
                    self.upgrade_port = None
                    self.current_state = STATE_WAIT                    
            elif 0 < len(self.ports_with_blank_eeprom):
                # if there are any ports with blank eeproms
                # Show the UI prompt and wait for button press
                self.detected_port = self.ports_with_blank_eeprom.pop()
                self.notification = Notification("Initialise?", port = self.detected_port)
                self.current_state = STATE_DETECTED          
            elif self.waiting_app_port is not None or (0 < len(self.ports_with_hexdrive)):
                # if there are any ports with HexDrives - check if they need upgrading/erasing
                if self.waiting_app_port is None:
                    self.waiting_app_port = self.ports_with_hexdrive.pop()
                    self.animation_counter = 0  #timeout
                if self.settings['erase_eeprom'] == self.waiting_app_port:
                    # if the user has set a port to erase EEPROMs on
                    # Show the UI prompt and wait for button press
                    print(f"H:HexDrive on port {self.waiting_app_port} Erase?")
                    self.erase_port = self.waiting_app_port
                    self.notification = Notification("Erase?", port = self.erase_port)
                    self.current_state = STATE_ERASE
                else:                           
                    hexdrive_app = self.find_hexdrive_app(self.waiting_app_port)
                    # the scheduler is updated asynchronously from hexpansion insertion so we may not find the app immediately
                    if hexdrive_app is not None:
                        try:
                            hexdrive_app_version = hexdrive_app.get_version()
                        except Exception as e:
                            hexdrive_app_version = 0
                            print(f"H:Error getting HexDrive app version - assume old: {e}")
                    elif 5.0 < self.animation_counter:
                        print("H:Timeout waiting for HexDrive app to be started - assume it needs upgrading")
                        hexdrive_app_version = 0
                    else:
                        if 0 == self.animation_counter:
                            print(f"H:No app found on port {self.waiting_app_port} - WAITING for app to appear in Scheduler")
                        self.animation_counter += delta/1000
                        return                     
                    if hexdrive_app_version == CURRENT_APP_VERSION:    
                        print(f"H:HexDrive on port {self.waiting_app_port} has latest App")
                        self.ports_with_latest_hexdrive.add(self.waiting_app_port)
                        self.current_state = STATE_WAIT
                    else:    
                        # Show the UI prompt and wait for button press
                        print(f"H:HexDrive on port {self.waiting_app_port} needs upgrading from version {hexdrive_app_version}")
                        self.upgrade_port = self.waiting_app_port
                        self.notification = Notification("Upgrade?", port = self.upgrade_port)
                        self.current_state = STATE_UPGRADE                             
                self.waiting_app_port = None
                self.animation_counter = 0
            elif self.current_state == STATE_WAIT: 
                if 0 < len(self.ports_with_latest_hexdrive):
                    # We have at least one HexDrive with the latest App.mpy
                    if self.hexdrive_port not in self.ports_with_latest_hexdrive:
                        self.hexdrive_port = None
                        self.hexdrive_app = None
                    if self.hexdrive_port is None:
                        valid_port = next(iter(self.ports_with_latest_hexdrive))
                        # Find our running hexdrive app
                        hexdrive_app = self.find_hexdrive_app(valid_port)
                        if hexdrive_app is not None:
                            self.hexdrive_port = valid_port
                            self.hexdrive_app = hexdrive_app
                            # only inteneded for use with a single active HexDrive at once at present
                            print(f"H:Found app on port {valid_port}")
                            if self.hexdrive_app.get_status():
                                print(f"H:HexDrive [{valid_port}] OK")
                                ##########################
                                # TEST CODE HERE
                                #self.hexdrive_app.set_freq(5000)
                                #self.hexdrive_app.set_power(True)
                                #self.hexdrive_app.set_keep_alive(10000)
                                #self.hexdrive_app.set_servoposition(0,0)
                                #self.hexdrive_app.set_servoposition(1,0)
                                #self.hexdrive_app.set_servocentre(1600)
                                #self.hexdrive_app.set_servoposition(1,50)
                                ##########################
                                self.current_state = STATE_MENU
                                self.animation_counter = 0
                            else:
                                print(f"H:HexDrive {valid_port}: Failed to initialise PWM resources")
                                self.error_message = [f"HexDrive {valid_port}","PWM Init","Failed","Please","Reboop"]
                                self.current_state = STATE_ERROR
                        else:
                            print(f"H:HexDrive {valid_port}: App not found, please reboop")
                            self.error_message = [f"HexDrive {valid_port}","App not found.","Please","reboop"]
                            self.current_state = STATE_ERROR                           
                    else:
                        # Still have hexdrive on original port
                        self.current_state = STATE_MENU        
                elif self.hexdrive_port is not None:
                    self.hexdrive_port = None
                    self.hexdrive_app = None                      
                    self.current_state = STATE_REMOVED
                else:
                    self.animation_counter = 0                   
                    self.current_state = STATE_WARNING
### END OF UI FOR HEXPANSION INITIALISATION AND UPGRADE ###

        if self.button_states.get(BUTTON_TYPES["CANCEL"]) and self.current_state in MINIMISE_VALID_STATES and self.current_state != STATE_DONE:
            self.button_states.clear()
            self.minimise()
        elif self.current_state == STATE_MENU:
            # Exit start menu
            if self.button_states.get(BUTTON_TYPES["CONFIRM"]):
                self.is_scroll = True   # so that release of this button will CLEAR Scroll mode
                self.current_state = STATE_RECEIVE_INSTR
                self.button_states.clear()
            # Show the instructions screen for 10 seconds
            self.animation_counter += delta/1000
            if self.animation_counter > 10:
                # after 10 seconds show the logo
                self.animation_counter = 0
                self.current_state = STATE_LOGO
        elif self.current_state == STATE_RECEIVE_INSTR:
            # Enable/disable scrolling and check for long press
            if self.button_states.get(BUTTON_TYPES["CONFIRM"]):
                self.long_press_delta += delta
                if self.long_press_delta >= _LONG_PRESS_MS:
                    self.finalize_instruction()
                    self.current_state = STATE_COUNTDOWN
            else:
                # Confirm is not pressed. Reset long_press state
                self.long_press_delta = 0
                # Manage scrolling
                if self.is_scroll:
                    if self.button_states.get(BUTTON_TYPES["DOWN"]):
                        self.scroll_offset -= 1
                    elif self.button_states.get(BUTTON_TYPES["UP"]):
                        self.scroll_offset += 1
                    self.button_states.clear()
                # Instruction button presses
                elif self.button_states.get(BUTTON_TYPES["RIGHT"]):
                    self._handle_instruction_press(BUTTON_TYPES["RIGHT"])
                    self.button_states.clear()
                elif self.button_states.get(BUTTON_TYPES["LEFT"]):
                    self._handle_instruction_press(BUTTON_TYPES["LEFT"])
                    self.button_states.clear()
                elif self.button_states.get(BUTTON_TYPES["UP"]):
                    self._handle_instruction_press(BUTTON_TYPES["UP"])
                    self.button_states.clear()
                elif self.button_states.get(BUTTON_TYPES["DOWN"]):
                    self._handle_instruction_press(BUTTON_TYPES["DOWN"])
                    self.button_states.clear()
            # LED management
            if self.last_press == BUTTON_TYPES["RIGHT"]:
                # Green = Starboard = Right
                tildagonos.leds[2]  = (0, 255, 0)
                tildagonos.leds[3]  = (0, 255, 0)
            elif self.last_press == BUTTON_TYPES["LEFT"]:
                # Red = Port = Left
                tildagonos.leds[8]  = (255, 0, 0)
                tildagonos.leds[9]  = (255, 0, 0)
            elif self.last_press == BUTTON_TYPES["UP"]:
                # Cyan
                tildagonos.leds[12] = (0, 255, 255)
                tildagonos.leds[1]  = (0, 255, 255)
            elif self.last_press == BUTTON_TYPES["DOWN"]:
                # Magenta
                tildagonos.leds[6]  = (255, 0, 255)
                tildagonos.leds[7]  = (255, 0, 255)
        elif self.current_state == STATE_COUNTDOWN:
            self.run_countdown_elapsed_ms += delta
            if self.run_countdown_elapsed_ms >= _RUN_COUNTDOWN_MS:
                self.power_plan_iter = chain(*(instr.power_plan for instr in self.instructions))
                self.hexdrive_app.set_power(True)
                self.current_state = STATE_RUN
        elif self.current_state == STATE_RUN:
            # Run is primarily managed in the background update
            pass
        elif self.current_state == STATE_DONE:
            if self.button_states.get(BUTTON_TYPES["CANCEL"]):
                self.hexdrive_app.set_power(False)
                self.reset()
                self.button_states.clear()
            elif self.button_states.get(BUTTON_TYPES["CONFIRM"]):
                self.hexdrive_app.set_power(False)
                self.run_countdown_elapsed_ms = 1   # avoid "6" appearing on screen at all
                self.current_power_duration = ((0,0,0,0), 0)
                self.current_state = STATE_COUNTDOWN                       
                self.button_states.clear()
        if self.settings['brightness'] < 1.0:
            # Scale brightness
            for i in range(1,13):
                tildagonos.leds[i] = tuple(int(j * self.settings['brightness']) for j in tildagonos.leds[i])                            
        tildagonos.leds.write()


    def draw(self, ctx):
        ctx.save()
        ctx.font_size = label_font_size
        if self.current_state == STATE_LOGO:
            draw_logo_animated(ctx, self.rpm, self.animation_counter, [self.b_msg, self.t_msg], self.qr_code)
        # Scroll mode indicator
        elif self.is_scroll:
            ctx.rgb(0,0.2,0).rectangle(-120,-120,240,240).fill()
        else:
            ctx.rgb(0,0,0.2).rectangle(-120,-120,240,240).fill()
        # Main screen content 
        if   self.current_state == STATE_WARNING:
            self.draw_message(ctx, ["BadgeBot requires","HexDrive hexpansion","from RobotMad","github.com","/TeamRobotmad","/BadgeBot"], [(1,1,1),(1,1,0),(1,1,0),(1,1,1),(1,1,1),(1,1,1)], label_font_size)
        elif self.current_state == STATE_REMOVED:
            self.draw_message(ctx, ["HexDrive","removed","Please reinsert"], [(1,1,0),(1,1,1),(1,1,1)], label_font_size)      
        elif self.current_state == STATE_DETECTED:
            self.draw_message(ctx, ["Hexpansion","detected in",f"Slot {self.detected_port}","Init EEPROM","as HexDrive?"], [(1,1,1),(1,1,1),(0,0,1),(1,1,1),(1,1,0)], label_font_size)
        elif self.current_state == STATE_ERASE:
            self.draw_message(ctx, ["HexDrive","detected in",f"Slot {self.erase_port}","Erase","EEPROM?"], [(1,1,0),(1,1,1),(0,0,1),(1,0,0),(1,0,0)], label_font_size)             
        elif self.current_state == STATE_UPGRADE:
            self.draw_message(ctx, ["HexDrive","detected in",f"Slot {self.upgrade_port}","Upgrade","HexDrive app?"], [(1,1,0),(1,1,1),(0,0,1),(1,1,1),(1,1,1)], label_font_size)             
        elif self.current_state == STATE_PROGRAMMING:
            self.draw_message(ctx, ["HexDrive:","Programming","EEPROM","Please wait..."], [(1,1,0),(1,1,1),(1,1,1),(1,1,1)], label_font_size)            
        elif self.current_state == STATE_MENU:
            self.draw_message(ctx, ["BadgeBot","To Program:","Press C","When finished:","Long press C"], [(1,1,0),(1,1,1),(1,1,1),(1,1,1),(1,1,1)], label_font_size)
        elif self.current_state == STATE_ERROR:
            self.draw_message(ctx, self.error_message, [(1,0,0)]*len(self.error_message), label_font_size)
        elif self.current_state == STATE_MESSAGE:
            self.draw_message(ctx, self.error_message, [(0,1,0)]*len(self.error_message), label_font_size)            
        elif self.current_state == STATE_RECEIVE_INSTR:
            # Display list of movements
            for i_num, instr in enumerate(["START"] + self.instructions + [self.current_instruction, "END"]):
                # map the instruction to a colour & change language from up/down to fwd/rev
                colour = (1,1,1)
                if instr is not None:
                    direction = str(instr).split()[0]
                    print(direction)
                    if   direction == "UP":
                        instr = "FWD " + str(instr).split()[1]
                        colour = (0,1,1)
                    elif direction == "DOWN":
                        instr = "REV " + str(instr).split()[1]
                        colour = (1,0,1)
                    elif direction == "LEFT":
                        colour = (1,0,0)
                    elif direction == "RIGHT":
                        colour = (0,1,0)            
                ctx.rgb(*colour).move_to(H_START, V_START + label_font_size * (self.scroll_offset + i_num)).text(str(instr))
        elif self.current_state == STATE_COUNTDOWN:
            countdown_val = 1 + ((_RUN_COUNTDOWN_MS - self.run_countdown_elapsed_ms) // 1000)
            self.draw_message(ctx, [str(countdown_val)], [(1,1,0)], twentyfour_pt)
        elif self.current_state == STATE_RUN:
            # convert current_power_duration to string, dividing all four values down by 655 (to get a value from 0-100)
            current_power, _ = self.current_power_duration
            power_str = str(tuple([x//655 for x in current_power]))
            #TODO - remember the directon to be shown: direction_str = str(self.current_instruction.press_type)
            self.draw_message(ctx, ["Running...",power_str], [(1,1,1),(1,1,0)], label_font_size)
        elif self.current_state == STATE_DONE:
            self.draw_message(ctx, ["Program","complete!","Replay:Press C","Restart:Press F"], [(0,1,0),(0,1,0),(1,1,0),(0,1,1)], label_font_size)
        if self.notification:
            self.notification.draw(ctx)
        ctx.restore()


    def clear_leds(self):
        for i in range(1,13):
            tildagonos.leds[i] = (0, 0, 0)


    def draw_message(self, ctx, message, colours, size):
        ctx.font_size = size
        num_lines = len(message)
        for i_num, instr in enumerate(message):
            text_line = str(instr)
            width = ctx.text_width(text_line)
            try:
                colour = colours[i_num]
            except IndexError:
                colour = None
            if colour is None:
                colour = (1,1,1)
            # Font is not central in the height allocated to it due to space for descenders etc...
            # this is most obvious when there is only one line of text        
            y_position = int(0.35 * ctx.font_size) if num_lines == 1 else int((i_num-((num_lines-2)/2)) * ctx.font_size)
            ctx.rgb(*colour).move_to(-width//2, y_position).text(text_line)


### BADGEBOT DEMO FUNCTIONALITY ###
    def _handle_instruction_press(self, press_type: Button):
        if self.last_press == press_type:
            self.current_instruction.inc()
        else:
            self.finalize_instruction()
            self.current_instruction = Instruction(press_type)
        self.last_press = press_type

    def reset(self):
        self.current_state = STATE_MENU
        self.last_press = BUTTON_TYPES["CONFIRM"]
        self.animation_counter = 0
        self.long_press_delta = 0
        self.is_scroll = False
        self.scroll_offset = 0
        self.run_countdown_elapsed_ms = 0
        self.instructions = []
        self.current_instruction = None
        self.current_power_duration = ((0,0,0,0), 0)
        self.power_plan_iter = iter([])


    def get_current_power_level(self, delta) -> int:
        # takes in delta as ms since last call
        # if delta was > 10... what to do
        if delta >= _TICK_MS:
            delta = _TICK_MS-1

        current_power, current_duration = self.current_power_duration

        updated_duration = current_duration - delta
        if updated_duration <= 0:
            try:
                next_power, next_duration = next(self.power_plan_iter)
            except StopIteration:
                # returns None when complete
                return None
            next_duration += updated_duration
            self.current_power_duration = next_power, next_duration
            return next_power
        else:
            self.current_power_duration = current_power, updated_duration
            return current_power


    def finalize_instruction(self):
        if self.current_instruction is not None:
            self.current_instruction.make_power_plan(self.settings)
            self.instructions.append(self.current_instruction)
            if len(self.instructions) >= 5:
                self.scroll_offset -= 1
            self.current_instruction = None








class Instruction:
    def __init__(self, press_type: Button) -> None:
        self._press_type = press_type
        self._duration: int = 1
        self.power_plan = []


    @property
    def press_type(self) -> Button:
        return self._press_type


    def inc(self):
        self._duration += 1


    def __str__(self):
        return f"{self.press_type.name} {self._duration}"


    def directional_power_tuple(self, power):
        if   self._press_type == BUTTON_TYPES["UP"]:
            return ( power,  power)
        elif self._press_type == BUTTON_TYPES["DOWN"]:
            return (-power, -power)
        elif self._press_type == BUTTON_TYPES["LEFT"]:
            return (-power,  power)
        elif self._press_type == BUTTON_TYPES["RIGHT"]:
            return ( power, -power)


    def directional_duration(self, mysettings):
        if   self._press_type == BUTTON_TYPES["UP"] or self._press_type == BUTTON_TYPES["DOWN"]:
            return (mysettings['drive_step_ms'])            
        elif self._press_type == BUTTON_TYPES["LEFT"] or self._press_type == BUTTON_TYPES["RIGHT"]:
            return (mysettings['turn_step_ms'])
        

    def make_power_plan(self, mysettings):
        # return collection of tuples of power and their duration
        curr_power = 0
        ramp_up = []
        for i in range(1*(self._duration+3)):
            ramp_up.append((self.directional_power_tuple(curr_power), _TICK_MS))
            curr_power += mysettings['acceleration']
            if curr_power >= mysettings['max_power']:
                ramp_up.append((self.directional_power_tuple(mysettings['max_power']), _TICK_MS))
                break
        user_power_duration = (self.directional_duration(mysettings) * self._duration)-(2*(i+1)*_TICK_MS)
        power_durations = ramp_up.copy()
        if user_power_duration > 0:
            power_durations.append((self.directional_power_tuple(mysettings['max_power']), user_power_duration))
        ramp_down = ramp_up.copy()
        ramp_down.reverse()
        power_durations.extend(ramp_down)
        print("Power durations:")
        print(power_durations)
        self.power_plan = power_durations


__app_export__ = BadgeBotApp<|MERGE_RESOLUTION|>--- conflicted
+++ resolved
@@ -29,11 +29,7 @@
 # Hard coded to talk to EEPROMs on address 0x50 - because we know that is what is on the HexDrive Hexpansion
 # makes it a lot more efficient than scanning the I2C bus for devices and working out what they are
 
-<<<<<<< HEAD
-CURRENT_APP_VERSION = 4 # Integer Version Number - checked against the EEPROM app.py version to determine if it needs updating
-=======
 CURRENT_APP_VERSION = 3 # Integer Version Number - checked against the EEPROM app.py version to determine if it needs updating
->>>>>>> 12249a0c
 
 # If you change the URL then you will need to regenerate the QR code
 _QR_CODE = [0x1fcf67f, 
@@ -456,7 +452,6 @@
             print(f"H:Error erasing EEPROM: {e}")
             return False
         return True
-<<<<<<< HEAD
 
 
     def read_hexpansion_header(self, i2c=None, port=None) -> HexpansionHeader:                
@@ -477,28 +472,7 @@
             if hasattr(an_app, "config") and hasattr(an_app.config, "port") and  an_app.config.port == port:
                 return an_app
         return None
-=======
->>>>>>> 12249a0c
-
-    def read_hexpansion_header(self, i2c=None, port=None) -> HexpansionHeader:                
-        try:
-            if i2c is None:
-                if port is None:
-                    return None
-                i2c = I2C(port)
-            i2c.writeto(_EEPROM_ADDR, bytes([0]*_EEPROM_NUM_ADDRESS_BYTES))  # Read header @ address 0                
-            header_bytes = i2c.readfrom(_EEPROM_ADDR, 32)
-            return HexpansionHeader.from_bytes(header_bytes)
-        except OSError:     
-            return None   
-        
-    def find_hexdrive_app(self, port) -> app:                    
-        for an_app in scheduler.apps:
-            if hasattr(an_app, "config"):
-                print(f"H:Checking app {an_app} with config {an_app.config}")
-            if hasattr(an_app, "config") and an_app.config.port == port:
-                return an_app
-        return None
+
 
     def update_settings(self):
         for setting in self._default_settings:
