--- conflicted
+++ resolved
@@ -10,11 +10,7 @@
 
 import app
 
-<<<<<<< HEAD
-# HexDrive.py App Version - parsed by app.py to check if upgrade is required
-=======
-# HexDrive.py App Version - used to check if upgrade is required
->>>>>>> 2af52fed
+# HexDrive.py App Version - used app.py to check if upgrade is required
 APP_VERSION = 3 
 
 _ENABLE_PIN = 0	  # First LS pin used to enable the SMPSU
